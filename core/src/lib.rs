--- conflicted
+++ resolved
@@ -19,21 +19,15 @@
 pub mod config;
 pub mod error;
 pub mod executor;
-<<<<<<< HEAD
 pub mod file_selection;
-=======
 pub mod test_utils;
->>>>>>> 599fdbe8
 
 pub use config::CompactionConfig;
 pub use error::{CompactionError, Result};
 pub use executor::CompactionExecutor;
-<<<<<<< HEAD
 pub use file_selection::strategy::FileStrategyFactory;
-=======
 
 // Re-export iceberg related crates
 pub use iceberg;
 pub use iceberg_catalog_memory;
-pub use iceberg_catalog_rest;
->>>>>>> 599fdbe8
+pub use iceberg_catalog_rest;