/*
 * Copyright 2025 iceberg-compaction
 *
 * Licensed under the Apache License, Version 2.0 (the "License");
 * you may not use this file except in compliance with the License.
 * You may obtain a copy of the License at
 *
 *     http://www.apache.org/licenses/LICENSE-2.0
 *
 * Unless required by applicable law or agreed to in writing, software
 * distributed under the License is distributed on an "AS IS" BASIS,
 * WITHOUT WARRANTIES OR CONDITIONS OF ANY KIND, either express or implied.
 * See the License for the specific language governing permissions and
 * limitations under the License.
 */

use crate::Result;
use crate::executor::InputFileScanTasks;
use futures::stream::TryStreamExt;
use iceberg::scan::FileScanTask;
use iceberg::table::Table;

pub mod packer;
pub mod strategy;

// Re-export commonly used types for convenience
pub use packer::ListPacker;
pub use strategy::{FileGroup, PlanStrategy};

/// File selection service responsible for selecting files for various operations
pub struct FileSelector;

impl FileSelector {
    /// Get scan tasks from table with specific snapshot ID and apply filtering strategy
    /// Returns groups of files selected and organized by the given strategy
    pub async fn get_scan_tasks_with_strategy(
        table: &Table,
        snapshot_id: i64,
        strategy: PlanStrategy,
        config: &crate::config::CompactionPlanningConfig,
    ) -> Result<Vec<FileGroup>> {
        let scan = table
            .scan()
            .snapshot_id(snapshot_id)
            .with_delete_file_processing_enabled(true)
            .build()?;

        let file_scan_stream = scan.plan_files().await?;

        let data_files: Vec<FileScanTask> = file_scan_stream
            .try_filter_map(|task| {
                futures::future::ready(Ok(
                    if matches!(task.data_file_content, iceberg::spec::DataContentType::Data) {
                        Some(task)
                    } else {
                        None
                    },
                ))
            })
            .try_collect()
            .await?;

<<<<<<< HEAD
        // Apply file filtering strategy using static dispatch
        let filtered_data_files: Vec<FileScanTask> = strategy.filter_iter(data_files.into_iter());

        // Extract delete files from the filtered data files
        Self::build_input_file_scan_tasks(filtered_data_files)
    }

    /// Build `InputFileScanTasks` from filtered data files
    fn build_input_file_scan_tasks(
        filtered_data_files: Vec<FileScanTask>,
    ) -> Result<InputFileScanTasks> {
        let mut position_delete_files = HashMap::new();
        let mut equality_delete_files = HashMap::new();

        for task in &filtered_data_files {
            for delete_task in &task.deletes {
                match &delete_task.data_file_content {
                    iceberg::spec::DataContentType::PositionDeletes => {
                        position_delete_files.insert(&delete_task.data_file_path, delete_task);
                    }
                    iceberg::spec::DataContentType::EqualityDeletes => {
                        equality_delete_files.insert(&delete_task.data_file_path, delete_task);
                    }
                    _ => {
                        unreachable!()
                    }
                }
            }
        }
        let position_delete_files = position_delete_files
            .into_values()
            .map(|file| {
                let mut file = file.as_ref().clone();
                file.project_field_ids = vec![];
                file
            })
            .collect::<Vec<FileScanTask>>();
        let equality_delete_files = equality_delete_files
            .into_values()
            .map(|file| {
                let mut file = file.as_ref().clone();
                file.project_field_ids = file.equality_ids.clone();
                file
            })
            .collect::<Vec<FileScanTask>>();

        Ok(InputFileScanTasks {
            data_files: filtered_data_files,
            position_delete_files,
            equality_delete_files,
        })
=======
        strategy.execute(data_files, config)
>>>>>>> 50ef52e2
    }
}<|MERGE_RESOLUTION|>--- conflicted
+++ resolved
@@ -15,7 +15,6 @@
  */
 
 use crate::Result;
-use crate::executor::InputFileScanTasks;
 use futures::stream::TryStreamExt;
 use iceberg::scan::FileScanTask;
 use iceberg::table::Table;
@@ -60,60 +59,6 @@
             .try_collect()
             .await?;
 
-<<<<<<< HEAD
-        // Apply file filtering strategy using static dispatch
-        let filtered_data_files: Vec<FileScanTask> = strategy.filter_iter(data_files.into_iter());
-
-        // Extract delete files from the filtered data files
-        Self::build_input_file_scan_tasks(filtered_data_files)
-    }
-
-    /// Build `InputFileScanTasks` from filtered data files
-    fn build_input_file_scan_tasks(
-        filtered_data_files: Vec<FileScanTask>,
-    ) -> Result<InputFileScanTasks> {
-        let mut position_delete_files = HashMap::new();
-        let mut equality_delete_files = HashMap::new();
-
-        for task in &filtered_data_files {
-            for delete_task in &task.deletes {
-                match &delete_task.data_file_content {
-                    iceberg::spec::DataContentType::PositionDeletes => {
-                        position_delete_files.insert(&delete_task.data_file_path, delete_task);
-                    }
-                    iceberg::spec::DataContentType::EqualityDeletes => {
-                        equality_delete_files.insert(&delete_task.data_file_path, delete_task);
-                    }
-                    _ => {
-                        unreachable!()
-                    }
-                }
-            }
-        }
-        let position_delete_files = position_delete_files
-            .into_values()
-            .map(|file| {
-                let mut file = file.as_ref().clone();
-                file.project_field_ids = vec![];
-                file
-            })
-            .collect::<Vec<FileScanTask>>();
-        let equality_delete_files = equality_delete_files
-            .into_values()
-            .map(|file| {
-                let mut file = file.as_ref().clone();
-                file.project_field_ids = file.equality_ids.clone();
-                file
-            })
-            .collect::<Vec<FileScanTask>>();
-
-        Ok(InputFileScanTasks {
-            data_files: filtered_data_files,
-            position_delete_files,
-            equality_delete_files,
-        })
-=======
         strategy.execute(data_files, config)
->>>>>>> 50ef52e2
     }
 }