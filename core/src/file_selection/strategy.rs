--- conflicted
+++ resolved
@@ -1008,9 +1008,11 @@
             min_size: Some(50 * 1024 * 1024),
             max_size: Some(10 * 1024 * 1024),
         };
-        let test_files = vec![TestFileBuilder::new("any.parquet")
-            .size(30 * 1024 * 1024)
-            .build()];
+        let test_files = vec![
+            TestFileBuilder::new("any.parquet")
+                .size(30 * 1024 * 1024)
+                .build(),
+        ];
         let result = invalid_strategy.filter(test_files);
         assert_eq!(result.len(), 0, "Invalid range should filter out all files");
     }
@@ -1170,26 +1172,10 @@
                 expected_groups
             );
 
-<<<<<<< HEAD
-        let single_file = vec![
-            TestFileBuilder::new("single.parquet")
-                .size(10 * 1024 * 1024)
-                .build(),
-        ];
-        let zero_result: Vec<FileScanTask> = zero_strategy.filter(single_file.clone());
-        assert_eq!(zero_result.len(), 1, "min_count=0 should always pass files");
-        TestUtils::assert_paths_eq(&["single.parquet"], &zero_result);
-
-        // Test edge case: min_count = 1 (minimal threshold)
-        let one_strategy = MinFileCountStrategy::new(1);
-        let one_result: Vec<FileScanTask> = one_strategy.filter(single_file);
-        assert_eq!(one_result.len(), 1, "min_count=1 should pass single file");
-=======
             if expected_groups > 0 {
                 assert_eq!(result[0].data_file_count, input_count);
             }
         }
->>>>>>> e1d9c9ac
     }
 
     #[test]
@@ -1301,18 +1287,11 @@
 
         let default_strategy = PlanStrategy::from(&default_config);
 
-<<<<<<< HEAD
-        // Single file passes
         let single_file = vec![
             TestFileBuilder::new("single.parquet")
                 .size(5 * 1024 * 1024)
                 .build(),
         ];
-=======
-        let single_file = vec![TestFileBuilder::new("single.parquet")
-            .size(5 * 1024 * 1024)
-            .build()];
->>>>>>> e1d9c9ac
         let single_result = TestUtils::execute_strategy_flat(&default_strategy, single_file);
         assert_eq!(single_result.len(), 1);
         TestUtils::assert_paths_eq(&["single.parquet"], &single_result);
@@ -1362,9 +1341,11 @@
                     .size(75 * 1024 * 1024)
                     .build(),
             ]), // 225MB, 3 files
-            FileGroup::new(vec![TestFileBuilder::new("single.parquet")
-                .size(20 * 1024 * 1024)
-                .build()]), // 20MB, 1 file
+            FileGroup::new(vec![
+                TestFileBuilder::new("single.parquet")
+                    .size(20 * 1024 * 1024)
+                    .build(),
+            ]), // 20MB, 1 file
         ];
 
         let test_cases = vec![
@@ -1571,27 +1552,16 @@
         assert_eq!(groups[0].data_file_count, 2);
         assert_eq!(single_enum.to_string(), "SingleGrouping");
 
-<<<<<<< HEAD
-        // Single-file case for Noop
+        // Single-file case for Single
         let single = vec![
             TestFileBuilder::new("single.parquet")
                 .size(20 * 1024 * 1024)
                 .build(),
         ];
-        let single_groups = noop_enum.group_files(single.into_iter());
-        assert_eq!(single_groups.len(), 1);
-        assert_eq!(single_groups[0].data_file_count, 1);
-        TestUtils::assert_paths_eq(&["single.parquet"], &single_groups[0].data_files);
-=======
-        // Single-file case for Single
-        let single = vec![TestFileBuilder::new("single.parquet")
-            .size(20 * 1024 * 1024)
-            .build()];
         let single_file_groups = single_enum.group_files(single.into_iter());
         assert_eq!(single_file_groups.len(), 1);
         assert_eq!(single_file_groups[0].data_file_count, 1);
         TestUtils::assert_paths_eq(&["single.parquet"], &single_file_groups[0].data_files);
->>>>>>> e1d9c9ac
 
         // Empty input
         let empty_files: Vec<FileScanTask> = vec![];
@@ -1644,14 +1614,6 @@
         let empty_group = FileGroup::empty();
         let result = FileGroup::calculate_parallelism(&empty_group, &config);
         assert!(result.is_err());
-<<<<<<< HEAD
-        assert!(
-            result
-                .unwrap_err()
-                .to_string()
-                .contains("No files to calculate task parallelism")
-        );
-=======
 
         // Verify error message is specific
         match result {
@@ -1665,9 +1627,11 @@
     #[test]
     fn test_file_group_parallelism_immutability() {
         // Verify that with_calculated_parallelism doesn't mutate original
-        let files = vec![TestFileBuilder::new("file1.parquet")
-            .size(15 * 1024 * 1024)
-            .build()];
+        let files = vec![
+            TestFileBuilder::new("file1.parquet")
+                .size(15 * 1024 * 1024)
+                .build(),
+        ];
 
         let original_group = FileGroup::new(files);
         let original_exec_p = original_group.executor_parallelism;
@@ -1693,7 +1657,6 @@
         // New group should have calculated values
         assert!(new_group.executor_parallelism >= 1);
         assert!(new_group.output_parallelism >= 1);
->>>>>>> e1d9c9ac
     }
 
     #[test]
