/*
 * Copyright 2025 iceberg-compaction
 *
 * Licensed under the Apache License, Version 2.0 (the "License");
 * you may not use this file except in compliance with the License.
 * You may obtain a copy of the License at
 *
 *     http://www.apache.org/licenses/LICENSE-2.0
 *
 * Unless required by applicable law or agreed to in writing, software
 * distributed under the License is distributed on an "AS IS" BASIS,
 * WITHOUT WARRANTIES OR CONDITIONS OF ANY KIND, either express or implied.
 * See the License for the specific language governing permissions and
 * limitations under the License.
 */

use iceberg::io::FileIO;
use iceberg::spec::{DataFile, Snapshot, MAIN_BRANCH};
use iceberg::{Catalog, ErrorKind, TableIdent};
use mixtrics::metrics::BoxedRegistry;
use mixtrics::registry::noop::NoopMetricsRegistry;

use crate::common::{CompactionMetricsRecorder, Metrics};
use crate::compaction::validator::CompactionValidator;
use crate::config::{
    CompactionExecutionConfig, CompactionPlanningConfig, RuntimeConfig, RuntimeConfigBuilder,
};
use crate::executor::{
    create_compaction_executor, ExecutorType, InputFileScanTasks, RewriteFilesRequest,
    RewriteFilesResponse, RewriteFilesStat,
};
use crate::file_selection::FileSelector;
use crate::CompactionError;
use crate::Result;
use crate::{CompactionConfig, CompactionExecutor};
use iceberg::table::Table;
use iceberg::transaction::Transaction;
use iceberg::writer::file_writer::location_generator::DefaultLocationGenerator;
use std::sync::Arc;
use std::time::Duration;

use backon::ExponentialBuilder;
use backon::Retryable;

mod validator;

#[derive(Debug, Clone, Copy, PartialEq, Eq)]
pub enum CompactionType {
    Full,
    MergeSmallDataFiles,
}

/// Builder for creating Compaction instances with flexible configuration
pub struct CompactionBuilder {
    config: Option<Arc<CompactionConfig>>,
    executor_type: ExecutorType,
    catalog: Option<Arc<dyn Catalog>>,
    registry: BoxedRegistry,
    table_ident: Option<TableIdent>,
    compaction_type: Option<CompactionType>,
    catalog_name: Option<String>,
    commit_retry_config: CommitManagerRetryConfig,

    to_branch: Option<String>,
}

impl CompactionBuilder {
    /// Create a new `CompactionBuilder` with default settings
    pub fn new() -> Self {
        Self {
            config: None,
            executor_type: ExecutorType::DataFusion, // Default executor type
            catalog: None,
            registry: Box::new(NoopMetricsRegistry),
            table_ident: None,
            compaction_type: None,
            catalog_name: None,
            commit_retry_config: CommitManagerRetryConfig::default(),
            to_branch: None,
        }
    }

    /// Set the compaction configuration
    pub fn with_config(mut self, config: Arc<CompactionConfig>) -> Self {
        self.config = Some(config);
        self
    }

    /// Set the executor type (defaults to `DataFusion`)
    pub fn with_executor_type(mut self, executor_type: ExecutorType) -> Self {
        self.executor_type = executor_type;
        self
    }

    /// Set the catalog
    pub fn with_catalog(mut self, catalog: Arc<dyn Catalog>) -> Self {
        self.catalog = Some(catalog);
        self
    }

    /// Set the metrics registry (optional, defaults to `NoopMetricsRegistry`)
    pub fn with_registry(mut self, registry: BoxedRegistry) -> Self {
        self.registry = registry;
        self
    }

    pub fn with_table_ident(mut self, table_ident: TableIdent) -> Self {
        self.table_ident = Some(table_ident);
        self
    }

    pub fn with_compaction_type(mut self, compaction_type: CompactionType) -> Self {
        self.compaction_type = Some(compaction_type);
        self
    }

    pub fn with_catalog_name(mut self, catalog_name: String) -> Self {
        self.catalog_name = Some(catalog_name);
        self
    }

    pub fn with_retry_config(mut self, retry_config: CommitManagerRetryConfig) -> Self {
        self.commit_retry_config = retry_config;
        self
    }

    pub fn with_to_branch(mut self, to_branch: String) -> Self {
        self.to_branch = Some(to_branch);
        self
    }

    /// Build the Compaction instance
    pub async fn build(self) -> Result<Compaction> {
        let config = self.config.ok_or_else(|| {
            crate::error::CompactionError::Execution("CompactionConfig is required".to_owned())
        })?;

        let catalog = self.catalog.ok_or_else(|| {
            crate::error::CompactionError::Execution("Catalog is required".to_owned())
        })?;

        let table_ident = self.table_ident.ok_or_else(|| {
            crate::error::CompactionError::Execution("TableIdent is required".to_owned())
        })?;

        let compaction_type = self.compaction_type.unwrap_or(CompactionType::Full);

        if !catalog.table_exists(&table_ident).await? {
            return Err(crate::error::CompactionError::Execution(
                "Table does not exist".to_owned(),
            ));
        }

        let executor = create_compaction_executor(self.executor_type);

        let metrics = Arc::new(Metrics::new(self.registry));

        let catalog_name = self.catalog_name.unwrap_or_default();

        let commit_retry_config = self.commit_retry_config;

        let to_branch = self.to_branch.clone();

        Ok(Compaction {
            config,
            executor,
            catalog,
            metrics,
            table_ident,
            compaction_type,
            catalog_name,
            commit_retry_config,
            to_branch,
        })
    }
}

impl Default for CompactionBuilder {
    fn default() -> Self {
        Self::new()
    }
}

/// Compaction implementation with support for both managed and plan-driven workflows
///
/// # Usage Examples
///
/// ## Managed Workflow (Simple and Automatic)
///
/// For most use cases, use the simple one-step compaction that automatically handles
/// planning, execution, and commit:
///
/// ```rust,no_run
/// use iceberg_compaction_core::compaction::{CompactionBuilder, CompactionType};
/// use iceberg_compaction_core::config::CompactionConfig;
/// use std::sync::Arc;
/// use iceberg::TableIdent;
/// use iceberg_catalog_memory::MemoryCatalog;
/// use iceberg::io::FileIOBuilder;
///
/// # async fn example() -> Result<(), Box<dyn std::error::Error>> {
/// # let file_io = FileIOBuilder::new_fs_io().build()?;
/// # let catalog = Arc::new(MemoryCatalog::new(file_io, Some("/tmp/warehouse".to_string())));
/// # let table_ident = TableIdent::from_strs(["default", "test_table"])?;
/// # let config = CompactionConfig::default();
/// let compaction = CompactionBuilder::new()
///     .with_catalog(catalog)
///     .with_table_ident(table_ident)
///     .with_compaction_type(CompactionType::MergeSmallDataFiles)
///     .with_config(Arc::new(config))
///     .build()
///     .await?;
///
/// // Simple one-step execution - system handles everything
/// let stats = compaction.compact().await?;
/// println!("Compacted {} files into {} files",
///          stats.input_files_count, stats.output_files_count);
/// # Ok(())
/// # }
/// ```
///
/// ## Plan-Driven Workflow (Preview and Control)
///
/// For scenarios requiring preview or fine-grained control, use the two-step approach:
///
/// ```rust,no_run
/// use iceberg_compaction_core::compaction::{CompactionBuilder, CompactionType, CompactionPlanner};
/// use iceberg_compaction_core::config::{CompactionConfig, CompactionPlanningConfigBuilder};
/// use std::sync::Arc;
/// use iceberg::{TableIdent, Catalog};
/// use iceberg_catalog_memory::MemoryCatalog;
/// use iceberg::io::FileIOBuilder;
///
/// # async fn example() -> Result<(), Box<dyn std::error::Error>> {
/// # let file_io = FileIOBuilder::new_fs_io().build()?;
/// # let catalog = Arc::new(MemoryCatalog::new(file_io, Some("/tmp/warehouse".to_string())));
/// # let table_ident = TableIdent::from_strs(["default", "test_table"])?;
/// # let config = CompactionConfig::default();
/// let compaction = CompactionBuilder::new()
///     .with_catalog(catalog.clone())
///     .with_table_ident(table_ident.clone())
///     .with_compaction_type(CompactionType::Full)
///     .with_config(Arc::new(config.clone()))
///     .build()
///     .await?;
///
/// // Step 1: Create a planner and generate a plan (preview what will be processed)
/// let planner = CompactionPlanner::new(config.planning.clone());
/// let table = catalog.load_table(&table_ident).await?;
/// let plan = planner.plan_compaction(&table, CompactionType::Full).await?;
///
/// // Preview the plan details
/// println!("Plan will process {} files ({} bytes)",
///          plan.file_count(), plan.total_bytes());
/// println!("Recommended parallelism: executor={}, output={}",
///          plan.recommended_executor_parallelism(),
///          plan.recommended_output_parallelism());
///
/// // Step 2: Execute with the plan (commit is still automatic)
/// if !plan.is_empty() {
///     let stats = compaction.compact_with_plan(plan).await?;
///     println!("Compaction completed: {} -> {} files",
///              stats.input_files_count, stats.output_files_count);
/// }
/// # Ok(())
/// # }
/// ```
pub struct Compaction {
    pub config: Arc<CompactionConfig>,
    pub executor: Box<dyn CompactionExecutor>,
    pub catalog: Arc<dyn Catalog>,
    pub metrics: Arc<Metrics>,
    pub table_ident: TableIdent,
    pub compaction_type: CompactionType,
    pub catalog_name: String,
<<<<<<< HEAD
    pub commit_retry_config: RewriteDataFilesCommitManagerRetryConfig,
}

impl std::fmt::Debug for Compaction {
    fn fmt(&self, f: &mut std::fmt::Formatter<'_>) -> std::fmt::Result {
        f.debug_struct("Compaction")
            .field("config", &self.config)
            .field("executor", &"<dyn CompactionExecutor>")
            .field("catalog", &"<dyn Catalog>")
            .field("metrics", &"<Arc<Metrics>>")
            .field("table_ident", &self.table_ident)
            .field("compaction_type", &self.compaction_type)
            .field("catalog_name", &self.catalog_name)
            .field("commit_retry_config", &self.commit_retry_config)
            .finish()
    }
}

struct CompactionResult {
    stats: RewriteFilesStat,
    compaction_validator: Option<CompactionValidator>,
=======

    pub commit_retry_config: CommitManagerRetryConfig,
    pub to_branch: Option<String>,
}

#[derive(Default)]
pub struct CompactionResult {
    pub data_files: Vec<DataFile>,
    pub stats: RewriteFilesStat,
    pub table: Option<Table>,
>>>>>>> ce00bc91
}

impl Compaction {
    /// Create a new `CompactionBuilder` for flexible configuration
    pub fn builder() -> CompactionBuilder {
        CompactionBuilder::new()
    }

<<<<<<< HEAD
    pub async fn compact(&self) -> Result<RewriteFilesStat> {
        let table = self.catalog.load_table(&self.table_ident).await?;
        // 1. plan the compaction
        let compaction_planner = CompactionPlanner::new(self.config.planning.clone());
=======
    pub async fn compact(&self) -> Result<CompactionResult> {
        let (compaction_result, compaction_validator) = match self.compaction_type {
            CompactionType::Full | CompactionType::MergeSmallDataFiles => {
                // Use the generic implementation for simple compaction types
                self.execute_standard_compaction().await?
            }
        };

        // validate
        if let Some(mut compaction_validator) = compaction_validator {
            compaction_validator.validate().await?;
>>>>>>> ce00bc91

        let plan = compaction_planner
            .plan_compaction(&table, self.compaction_type)
            .await?;

<<<<<<< HEAD
        // 2. execute the compaction with the plan
        self.compact_with_plan(plan, &self.config.execution).await
=======
        Ok(compaction_result)
>>>>>>> ce00bc91
    }

    /// Standard compaction implementation for simple file-based compaction types
    /// This works well for Full and `SmallFiles` compaction where the main difference
    /// is the `FileStrategy` used for file selection
    async fn execute_standard_compaction(
        &self,
<<<<<<< HEAD
        plan: CompactionPlan,
        execution_config: &CompactionExecutionConfig,
    ) -> Result<CompactionResult> {
=======
    ) -> Result<(CompactionResult, Option<CompactionValidator>)> {
>>>>>>> ce00bc91
        let now = std::time::Instant::now();
        let metrics_recorder = CompactionMetricsRecorder::new(
            self.metrics.clone(),
            self.catalog_name.clone(),
            self.table_ident.to_string(),
        );

        let table = self.catalog.load_table(&self.table_ident).await?;

        // check if the current snapshot exists
        let current_snapshot = match &self.to_branch {
            Some(branch) => table.metadata().snapshot_for_ref(branch),
            None => table.metadata().current_snapshot(),
        };

        if current_snapshot.is_none() {
            return Ok((CompactionResult::default(), None));
        }

<<<<<<< HEAD
        let current_snapshot = table.metadata().current_snapshot().unwrap();
        // Check if any input files were selected
        if plan.files_to_compact.input_files_count() == 0 {
            return Ok(CompactionResult {
                stats: RewriteFilesStat::default(),
                compaction_validator: None,
            });
=======
        let current_snapshot = current_snapshot.unwrap();

        // Step 1: Select files for compaction (extensible)
        let input_file_scan_tasks = self
            .select_files_for_compaction(&table, current_snapshot.snapshot_id())
            .await?;

        // Check if any input files were selected
        if input_file_scan_tasks.input_files_count() == 0 {
            return Ok((CompactionResult::default(), None));
>>>>>>> ce00bc91
        }

        let mut input_tasks_for_validation = if execution_config.enable_validate_compaction {
            Some(plan.files_to_compact.clone())
        } else {
            None
        };

        // Step 2: Create rewrite request
        let rewrite_files_request = self.create_rewrite_request(&table, &plan)?;

        // Step 3: Execute rewrite
        let RewriteFilesResponse {
            data_files: output_data_files,
            stats,
        } = match self.executor.rewrite_files(rewrite_files_request).await {
            Ok(response) => response,
            Err(e) => {
                metrics_recorder.record_executor_error();
                return Err(e);
            }
        };

        let commit_now = std::time::Instant::now();
<<<<<<< HEAD
        let output_data_files_for_commit = if execution_config.enable_validate_compaction {
            output_data_files.clone()
        } else {
            std::mem::take(&mut output_data_files)
        };
=======
        let output_data_files_for_commit = output_data_files.clone();
>>>>>>> ce00bc91

        // Step 4: Commit results (extensible)
        let committed_table = match self
            .commit_compaction_results(
                &table,
                output_data_files_for_commit,
                &plan.files_to_compact,
                current_snapshot,
                table.file_io(),
            )
            .await
        {
            Ok(table) => table,
            Err(e) => {
                metrics_recorder.record_executor_error();
                return Err(e);
            }
        };

        // Step 5: Update metrics
        self.update_metrics(&metrics_recorder, &stats, now, commit_now);

        // Step 6: Setup validation if enabled
        let compaction_validator = if execution_config.enable_validate_compaction {
            Some(
                CompactionValidator::new(
                    input_tasks_for_validation.take().unwrap(),
<<<<<<< HEAD
                    output_data_files,
                    plan.runtime_config,
=======
                    output_data_files.clone(),
                    self.config.clone(),
>>>>>>> ce00bc91
                    table.metadata().current_schema().clone(),
                    table.metadata().current_schema().clone(),
                    committed_table.clone(),
                    self.catalog_name.clone(),
                )
                .await?,
            )
        } else {
            None
        };

        Ok((
            CompactionResult {
                data_files: output_data_files,
                stats,
                table: Some(committed_table),
            },
            compaction_validator,
        ))
    }

    /// Helper method to update metrics
    fn update_metrics(
        &self,
        metrics_recorder: &CompactionMetricsRecorder,
        stats: &RewriteFilesStat,
        start_time: std::time::Instant,
        commit_start_time: std::time::Instant,
    ) {
        metrics_recorder.record_commit_duration(commit_start_time.elapsed().as_millis() as _);
        metrics_recorder.record_compaction_duration(start_time.elapsed().as_millis() as _);
        metrics_recorder.record_compaction_complete(stats);
    }

    /// Hook for customizing the rewrite request configuration
    /// Default implementation creates a standard request, but can be customized
    fn create_rewrite_request(
        &self,
        table: &Table,
        plan: &CompactionPlan,
    ) -> Result<RewriteFilesRequest> {
        let schema = table.metadata().current_schema();
        let default_location_generator =
            DefaultLocationGenerator::new(table.metadata().clone()).unwrap();
        let metrics_recorder = CompactionMetricsRecorder::new(
            self.metrics.clone(),
            self.catalog_name.clone(),
            self.table_ident.to_string(),
        );

        Ok(RewriteFilesRequest {
            file_io: table.file_io().clone(),
            schema: schema.clone(),
            input_file_scan_tasks: plan.files_to_compact.clone(),
            execution_config: Arc::new(self.config.execution.clone()),
            dir_path: default_location_generator.dir_path,
            partition_spec: table.metadata().default_partition_spec().clone(),
            metrics_recorder: Some(metrics_recorder),
            runtime_config: plan.runtime_config.clone(),
        })
    }

    /// Hook for customizing the commit strategy
    /// Default implementation commits all files at once, but can be customized for batch commits
    async fn commit_compaction_results(
        &self,
        table: &Table,
        output_data_files: Vec<DataFile>,
        input_file_scan_tasks: &InputFileScanTasks,
        snapshot: &Arc<Snapshot>,
        file_io: &FileIO,
    ) -> Result<Table> {
        let consistency_params = CommitConsistencyParams {
            starting_snapshot_id: snapshot.snapshot_id(),
            use_starting_sequence_number: true,
            basic_schema_id: table.metadata().current_schema().schema_id(),
        };

        let commit_manager = CommitManager::new(
            self.commit_retry_config.clone(),
            self.catalog.clone(),
            self.table_ident.clone(),
            self.catalog_name.clone(),
            self.metrics.clone(),
            consistency_params,
        );

        let (all_data_files, all_delete_files) =
            get_all_files_from_snapshot(snapshot, file_io, table.metadata()).await?;

        // Collect file paths from all input scan tasks
        let input_file_paths: std::collections::HashSet<&str> = input_file_scan_tasks
            .data_files
            .iter()
            .chain(&input_file_scan_tasks.position_delete_files)
            .chain(&input_file_scan_tasks.equality_delete_files)
            .map(|task| task.data_file_path())
            .collect();

        // Filter all files to only include those from input scan tasks
        let input_files: Vec<DataFile> = all_data_files
            .into_iter()
            .chain(all_delete_files.into_iter())
            .filter(|file| input_file_paths.contains(file.file_path()))
            .collect();

        commit_manager
            .rewrite_files(
                output_data_files,
                input_files,
                self.to_branch.as_deref().unwrap_or(MAIN_BRANCH),
            )
            .await
    }

<<<<<<< HEAD
    pub async fn compact_with_plan(
        &self,
        plan: CompactionPlan,
        execution_config: &CompactionExecutionConfig,
    ) -> Result<RewriteFilesStat> {
        let CompactionResult {
            stats,
            compaction_validator,
        } = match self.compaction_type {
            CompactionType::Full | CompactionType::MergeSmallDataFiles => {
                // Use the generic implementation for simple compaction types
                self.execute_standard_compaction(plan, execution_config)
                    .await?
            }
        };

        // validate
        if let Some(mut compaction_validator) = compaction_validator {
            compaction_validator.validate().await?;

            // Todo: log the successful validation with more context
            tracing::info!(
                "Compaction validation completed successfully for table '{}'",
                self.table_ident
            );
        }

        Ok(stats)
=======
    pub fn metrics(&self) -> Arc<Metrics> {
        self.metrics.clone()
    }

    pub fn build_commit_manager(
        &self,
        consistency_params: CommitConsistencyParams,
    ) -> CommitManager {
        CommitManager::new(
            self.commit_retry_config.clone(),
            self.catalog.clone(),
            self.table_ident.clone(),
            self.catalog_name.clone(),
            self.metrics.clone(),
            consistency_params,
        )
>>>>>>> ce00bc91
    }
}

async fn get_all_files_from_snapshot(
    snapshot: &Arc<Snapshot>,
    file_io: &FileIO,
    table_metadata: &iceberg::spec::TableMetadata,
) -> Result<(Vec<DataFile>, Vec<DataFile>)> {
    let manifest_list = snapshot
        .load_manifest_list(file_io, table_metadata)
        .await
        .unwrap();

    let mut data_file = vec![];
    let mut delete_file = vec![];
    for manifest_file in manifest_list.entries() {
        let a = manifest_file.load_manifest(file_io).await.unwrap();
        let (entry, _) = a.into_parts();
        for i in entry {
            match i.content_type() {
                iceberg::spec::DataContentType::Data => {
                    data_file.push(i.data_file().clone());
                }
                iceberg::spec::DataContentType::EqualityDeletes => {
                    delete_file.push(i.data_file().clone());
                }
                iceberg::spec::DataContentType::PositionDeletes => {
                    delete_file.push(i.data_file().clone());
                }
            }
        }
    }
    Ok((data_file, delete_file))
}

/// Configuration for the commit manager, including retry strategies.
#[derive(Debug, Clone)]
pub struct CommitManagerRetryConfig {
    pub max_retries: u32, // This can be used to configure the backon strategy
    pub retry_initial_delay: Duration, // For exponential backoff
    pub retry_max_delay: Duration, // For exponential backoff
}

impl Default for CommitManagerRetryConfig {
    fn default() -> Self {
        Self {
            max_retries: 3,
            retry_initial_delay: Duration::from_secs(1),
            retry_max_delay: Duration::from_secs(10),
        }
    }
}

// Manages the commit process with retries
pub struct CommitManager {
    config: CommitManagerRetryConfig,
    catalog: Arc<dyn Catalog>,
    table_ident: TableIdent,
    starting_snapshot_id: i64, // The snapshot ID to start from, used for consistency
    use_starting_sequence_number: bool, // Whether to use the starting sequence number for commits

    metrics_recorder: CompactionMetricsRecorder, // Metrics recorder for tracking commit operations

    basic_schema_id: i32, // Schema ID for the table, used for validation
}

pub struct CommitConsistencyParams {
    pub starting_snapshot_id: i64,
    pub use_starting_sequence_number: bool,
    pub basic_schema_id: i32,
}

/// Manages the commit process with retries
impl CommitManager {
    #[allow(clippy::too_many_arguments)]
    pub fn new(
        config: CommitManagerRetryConfig,
        catalog: Arc<dyn Catalog>,
        table_ident: TableIdent,
        catalog_name: String,
        metrics: Arc<Metrics>,
        consistency_params: CommitConsistencyParams,
    ) -> Self {
        let metrics_recorder =
            CompactionMetricsRecorder::new(metrics, catalog_name, table_ident.to_string());

        Self {
            config,
            catalog,
            table_ident,
            starting_snapshot_id: consistency_params.starting_snapshot_id,
            use_starting_sequence_number: consistency_params.use_starting_sequence_number,
            metrics_recorder,
            basic_schema_id: consistency_params.basic_schema_id,
        }
    }

    /// Rewrites files in the table, handling retries and errors.
    pub async fn rewrite_files(
        &self,
        data_files: impl IntoIterator<Item = DataFile>,
        delete_files: impl IntoIterator<Item = DataFile>,
        to_branch: &str,
    ) -> Result<Table> {
        let data_files: Vec<DataFile> = data_files.into_iter().collect();
        let delete_files: Vec<DataFile> = delete_files.into_iter().collect();

        let operation = || {
            let catalog = self.catalog.clone();
            let table_ident = self.table_ident.clone();
            let data_files = data_files.clone();
            let delete_files = delete_files.clone();
            let use_starting_sequence_number = self.use_starting_sequence_number;
            let starting_snapshot_id = self.starting_snapshot_id;
            let metrics_recorder = self.metrics_recorder.clone();

            async move {
                // reload the table to get the latest state
                let table = catalog.load_table(&table_ident).await?;

                let schema_id = table.metadata().current_schema().schema_id();
                if schema_id != self.basic_schema_id {
                    return Err(iceberg::Error::new(
                        ErrorKind::DataInvalid,
                        format!(
                            "Schema ID mismatch: expected {}, found {}",
                            self.basic_schema_id, schema_id
                        ),
                    ));
                }

                let txn = Transaction::new(&table);

                // TODO: support validation of data files and delete files with starting snapshot before applying the rewrite
                let rewrite_action = if use_starting_sequence_number {
                    // TODO: avoid retry if the snapshot_id is not found
                    if let Some(snapshot) = table.metadata().snapshot_by_id(starting_snapshot_id) {
                        txn.rewrite_files(None, vec![])?
                            .add_data_files(data_files)?
                            .delete_files(delete_files)?
                            .with_to_branch(to_branch.to_owned())
                            .with_starting_sequence_number(snapshot.sequence_number())?
                    } else {
                        return Err(iceberg::Error::new(
                            ErrorKind::Unexpected,
                            format!(
                                "No snapshot found with the given snapshot_id {starting_snapshot_id}"
                            ),
                        ));
                    }
                } else {
                    txn.rewrite_files(None, vec![])?
                        .add_data_files(data_files)?
                        .delete_files(delete_files)?
                        .with_to_branch(to_branch.to_owned())
                };

                let txn = rewrite_action.apply().await?;
                match txn.commit(catalog.as_ref()).await {
                    Ok(table) => {
                        // Update metrics after a successful commit
                        metrics_recorder.record_commit_success();
                        Ok(table)
                    }
                    Err(commit_err) => {
                        metrics_recorder.record_commit_failure();

                        tracing::error!(
                            "Commit attempt failed for table '{}': {:?}. Will retry if applicable.",
                            table_ident,
                            commit_err
                        );
                        Err(commit_err)
                    }
                }
            }
        };

        let retry_strategy = ExponentialBuilder::default()
            .with_min_delay(self.config.retry_initial_delay)
            .with_max_delay(self.config.retry_max_delay)
            .with_max_times(self.config.max_retries as usize);

        operation
            .retry(retry_strategy)
            .when(|e| {
                matches!(e.kind(), iceberg::ErrorKind::DataInvalid)
                    || matches!(e.kind(), iceberg::ErrorKind::Unexpected)
            })
            .notify(|e, d| {
                // Notify the user about the error
                // TODO: add metrics
                tracing::info!("Retrying Compaction failed {:?} after {:?}", e, d);
            })
            .await
            .map_err(|e: iceberg::Error| CompactionError::from(e)) // Convert backon::Error to your CompactionError
    }

    pub async fn overwrite_files(
        &self,
        data_files: impl IntoIterator<Item = DataFile>,
        delete_files: impl IntoIterator<Item = DataFile>,
        to_branch: &str,
    ) -> Result<Table> {
        let data_files: Vec<DataFile> = data_files.into_iter().collect();
        let delete_files: Vec<DataFile> = delete_files.into_iter().collect();

        let operation = || {
            let catalog = self.catalog.clone();
            let table_ident = self.table_ident.clone();
            let data_files = data_files.clone();
            let delete_files = delete_files.clone();
            let use_starting_sequence_number = self.use_starting_sequence_number;
            let starting_snapshot_id = self.starting_snapshot_id;
            let metrics_recorder = self.metrics_recorder.clone();

            async move {
                // reload the table to get the latest state
                let table = catalog.load_table(&table_ident).await?;

                let schema_id = table.metadata().current_schema().schema_id();
                if schema_id != self.basic_schema_id {
                    return Err(iceberg::Error::new(
                        ErrorKind::DataInvalid,
                        format!(
                            "Schema ID mismatch: expected {}, found {}",
                            self.basic_schema_id, schema_id
                        ),
                    ));
                }

                let txn = Transaction::new(&table);

                // TODO: support validation of data files and delete files with starting snapshot before applying the rewrite
                let overwrite_action = if use_starting_sequence_number {
                    // TODO: avoid retry if the snapshot_id is not found
                    if let Some(snapshot) = table.metadata().snapshot_by_id(starting_snapshot_id) {
                        txn.overwrite_files(None, vec![])?
                            .add_data_files(data_files)?
                            .delete_files(delete_files)?
                            .with_to_branch(to_branch.to_owned())
                            .with_starting_sequence_number(snapshot.sequence_number())?
                    } else {
                        return Err(iceberg::Error::new(
                            ErrorKind::Unexpected,
                            format!(
                                "No snapshot found with the given snapshot_id {starting_snapshot_id}"
                            ),
                        ));
                    }
                } else {
                    txn.overwrite_files(None, vec![])?
                        .add_data_files(data_files)?
                        .delete_files(delete_files)?
                        .with_to_branch(to_branch.to_owned())
                };

                let txn = overwrite_action.apply().await?;
                match txn.commit(catalog.as_ref()).await {
                    Ok(table) => {
                        // Update metrics after a successful commit
                        metrics_recorder.record_commit_success();
                        Ok(table)
                    }
                    Err(commit_err) => {
                        metrics_recorder.record_commit_failure();

                        tracing::error!(
                            "Commit attempt failed for table '{}': {:?}. Will retry if applicable.",
                            table_ident,
                            commit_err
                        );
                        Err(commit_err)
                    }
                }
            }
        };

        let retry_strategy = ExponentialBuilder::default()
            .with_min_delay(self.config.retry_initial_delay)
            .with_max_delay(self.config.retry_max_delay)
            .with_max_times(self.config.max_retries as usize);

        operation
            .retry(retry_strategy)
            .when(|e| {
                matches!(e.kind(), iceberg::ErrorKind::DataInvalid)
                    || matches!(e.kind(), iceberg::ErrorKind::Unexpected)
            })
            .notify(|e, d| {
                // Notify the user about the error
                // TODO: add metrics
                tracing::info!("Retrying Compaction failed {:?} after {:?}", e, d);
            })
            .await
            .map_err(|e: iceberg::Error| CompactionError::from(e))
    }
}

pub struct CompactionPlan {
    pub files_to_compact: InputFileScanTasks,
    pub runtime_config: RuntimeConfig,
}

impl CompactionPlan {
    pub fn new(files_to_compact: InputFileScanTasks, runtime_config: RuntimeConfig) -> Self {
        Self {
            files_to_compact,
            runtime_config,
        }
    }

    pub fn dummy() -> Self {
        Self {
            files_to_compact: InputFileScanTasks::default(),
            runtime_config: RuntimeConfig::default(),
        }
    }

    /// Get the total number of files to be compacted
    pub fn file_count(&self) -> usize {
        self.files_to_compact.input_files_count()
    }

    /// Get the total size in bytes of files to be compacted
    pub fn total_bytes(&self) -> u64 {
        self.files_to_compact.input_total_bytes()
    }

    /// Get the recommended executor parallelism
    pub fn recommended_executor_parallelism(&self) -> usize {
        self.runtime_config.executor_parallelism
    }

    /// Get the recommended output parallelism
    pub fn recommended_output_parallelism(&self) -> usize {
        self.runtime_config.output_parallelism
    }

    /// Check if there are any files to compact
    pub fn is_empty(&self) -> bool {
        self.file_count() == 0
    }
}

pub struct DefaultParallelismCalculator;

impl DefaultParallelismCalculator {
    fn calculate_parallelism(
        &self,
        files_to_compact: &InputFileScanTasks,
        config: &CompactionPlanningConfig,
    ) -> Result<(usize, usize)> {
        let total_file_size_for_partitioning = files_to_compact.input_total_bytes();
        if total_file_size_for_partitioning == 0 {
            // If the total data file size is 0, we cannot partition by size.
            // This means there are no data files to compact.
            return Err(CompactionError::Execution(
                "No files to calculate_task_parallelism".to_owned(),
            ));
        }

        let partition_by_size = total_file_size_for_partitioning
            .div_ceil(config.min_size_per_partition)
            .max(1) as usize; // Ensure at least one partition.

        let total_files_count_for_partitioning = files_to_compact.input_files_count();

        let partition_by_count = total_files_count_for_partitioning
            .div_ceil(config.max_file_count_per_partition)
            .max(1); // Ensure at least one partition.

        let input_parallelism = partition_by_size
            .max(partition_by_count)
            .min(config.max_parallelism);

        // `output_parallelism` should not exceed `input_parallelism`
        // and should also not exceed max_parallelism.
        // It's primarily driven by size to avoid small output files.
        let mut output_parallelism = partition_by_size
            .min(input_parallelism)
            .min(config.max_parallelism);

        // Heuristic: If the total task data size is very small (less than target_file_size_bytes),
        // force output_parallelism to 1 to encourage merging into a single, larger output file.
        if config.enable_heuristic_output_parallelism {
            let total_data_file_size = files_to_compact
                .data_files
                .iter()
                .map(|f| f.file_size_in_bytes)
                .sum::<u64>();

            if total_data_file_size > 0 // Only apply if there's data
            && total_data_file_size < config.base.target_file_size
            && output_parallelism > 1
            {
                output_parallelism = 1;
            }
        }

        Ok((input_parallelism, output_parallelism))
    }
}

pub struct CompactionPlanner {
    config: CompactionPlanningConfig,
}

impl CompactionPlanner {
    pub fn new(config: CompactionPlanningConfig) -> Self {
        Self { config }
    }

    /// Plan a compaction based on the provided table and compaction type
    pub async fn plan_compaction(
        &self,
        table: &Table,
        compaction_type: CompactionType,
    ) -> Result<CompactionPlan> {
        // check if the current snapshot exists
        if table.metadata().current_snapshot().is_none() {
            return Ok(CompactionPlan::dummy());
        }

        let current_snapshot = table.metadata().current_snapshot().unwrap();

        // Step 1: Select files for compaction (extensible)
        let input_file_scan_tasks = self
            .select_files_for_compaction(table, current_snapshot.snapshot_id(), compaction_type)
            .await?;

        let (executor_parallelism, output_parallelism) = DefaultParallelismCalculator
            .calculate_parallelism(&input_file_scan_tasks, &self.config)
            .map_err(|e| CompactionError::Execution(e.to_string()))?;

        let runtime_config = RuntimeConfigBuilder::default()
            .executor_parallelism(executor_parallelism)
            .output_parallelism(output_parallelism)
            .build()
            .map_err(|e| CompactionError::Config(e.to_string()))?;

        Ok(CompactionPlan::new(input_file_scan_tasks, runtime_config))
    }

    // Template method pattern: These methods can be overridden for specific compaction types

    /// Hook for customizing file selection logic beyond simple `FileStrategy`
    /// Default implementation uses `FileStrategy`, but complex compaction types can override
    async fn select_files_for_compaction(
        &self,
        table: &Table,
        snapshot_id: i64,
        compaction_type: CompactionType,
    ) -> Result<InputFileScanTasks> {
        use crate::file_selection::FileStrategyFactory;

        let strategy = FileStrategyFactory::create_files_strategy(compaction_type, &self.config);
        FileSelector::get_scan_tasks_with_strategy(table, snapshot_id, strategy).await
    }
}

#[cfg(test)]
mod tests {
    use crate::compaction::{CompactionBuilder, CompactionPlanner};
    use crate::config::{
        CompactionConfigBuilder, CompactionExecutionConfigBuilder, CompactionPlanningConfigBuilder,
    };
    use datafusion::arrow::array::{Int32Array, StringArray};
    use datafusion::arrow::record_batch::RecordBatch;
    use iceberg::arrow::schema_to_arrow_schema;
    use iceberg::io::FileIOBuilder;
    use iceberg::spec::{NestedField, PrimitiveType, Schema, Type};
    use iceberg::table::Table;
    use iceberg::transaction::Transaction;
    use iceberg::writer::base_writer::equality_delete_writer::{
        EqualityDeleteFileWriterBuilder, EqualityDeleteWriterConfig,
    };
    use iceberg::writer::base_writer::sort_position_delete_writer::{
        SortPositionDeleteWriterBuilder, POSITION_DELETE_SCHEMA,
    };
    use iceberg::writer::file_writer::location_generator::{
        DefaultFileNameGenerator, DefaultLocationGenerator,
    };
    use iceberg::writer::file_writer::ParquetWriterBuilder;
    use iceberg::writer::function_writer::equality_delta_writer::{
        EqualityDeltaWriterBuilder, DELETE_OP, INSERT_OP,
    };
    use iceberg::writer::{
        base_writer::data_file_writer::DataFileWriterBuilder, IcebergWriter, IcebergWriterBuilder,
    };
    use iceberg::{Catalog, NamespaceIdent, TableCreation, TableIdent};
    use iceberg_catalog_memory::MemoryCatalog;
    use itertools::Itertools;
    use parquet::file::properties::WriterProperties;
    use std::collections::HashMap;
    use std::sync::Arc;
    use tempfile::TempDir;
    use uuid::Uuid;

    async fn create_namespace<C: Catalog>(catalog: &C, namespace_ident: &NamespaceIdent) {
        let _ = catalog
            .create_namespace(namespace_ident, HashMap::new())
            .await
            .unwrap();
    }

    fn simple_table_schema() -> Schema {
        Schema::builder()
            .with_fields(vec![
                NestedField::required(1, "id", Type::Primitive(PrimitiveType::Int)).into(),
                NestedField::required(2, "name", Type::Primitive(PrimitiveType::String)).into(),
            ])
            .build()
            .unwrap()
    }

    fn simple_table_schema_with_pos() -> Schema {
        Schema::builder()
            .with_fields(vec![
                NestedField::required(1, "id", Type::Primitive(PrimitiveType::Int)).into(),
                NestedField::required(2, "name", Type::Primitive(PrimitiveType::String)).into(),
                NestedField::required(3, "pos", Type::Primitive(PrimitiveType::Int)).into(),
            ])
            .build()
            .unwrap()
    }

    async fn create_table<C: Catalog>(catalog: &C, table_ident: &TableIdent) {
        let _ = catalog
            .create_table(
                &table_ident.namespace,
                TableCreation::builder()
                    .name(table_ident.name().into())
                    .schema(simple_table_schema())
                    .build(),
            )
            .await
            .unwrap();
    }

    fn create_test_record_batch_with_pos(iceberg_schema: &Schema, insert: bool) -> RecordBatch {
        let id_array = Int32Array::from(vec![1, 2, 3]);
        let name_array = StringArray::from(vec!["Alice", "Bob", "Charlie"]);
        let op = if insert { INSERT_OP } else { DELETE_OP };
        let pos_array = Int32Array::from(vec![op, op, op]);

        // Convert iceberg schema to arrow schema to ensure field ID consistency
        let arrow_schema = schema_to_arrow_schema(iceberg_schema).unwrap();

        RecordBatch::try_new(
            Arc::new(arrow_schema),
            vec![
                Arc::new(id_array),
                Arc::new(name_array),
                Arc::new(pos_array),
            ],
        )
        .unwrap()
    }

    fn create_test_record_batch(iceberg_schema: &Schema) -> RecordBatch {
        let id_array = Int32Array::from(vec![1, 2, 3]);
        let name_array = StringArray::from(vec!["Alice", "Bob", "Charlie"]);

        // Convert iceberg schema to arrow schema to ensure field ID consistency
        let arrow_schema = schema_to_arrow_schema(iceberg_schema).unwrap();

        RecordBatch::try_new(
            Arc::new(arrow_schema),
            vec![Arc::new(id_array), Arc::new(name_array)],
        )
        .unwrap()
    }

    async fn build_equality_delta_writer(
        table: &Table,
        warehouse_location: String,
        unique_column_ids: Vec<i32>,
    ) -> impl IcebergWriter {
        let table_schema = table.metadata().current_schema();

        // Set up writer
        let location_generator = DefaultLocationGenerator {
            dir_path: warehouse_location,
        };

        let file_name_generator = DefaultFileNameGenerator::new(
            "data".to_owned(),
            Some("test".to_owned()),
            iceberg::spec::DataFileFormat::Parquet,
        );

        let parquet_writer_builder = ParquetWriterBuilder::new(
            WriterProperties::builder().build(),
            table_schema.clone(),
            table.file_io().clone(),
            location_generator,
            file_name_generator,
        );

        let data_file_builder = DataFileWriterBuilder::new(
            parquet_writer_builder,
            None,
            table.metadata().default_partition_spec().spec_id(),
        );

        let config = EqualityDeleteWriterConfig::new(
            unique_column_ids.clone(),
            table_schema.clone(),
            None,
            0,
        )
        .unwrap();

        let unique_uuid_suffix = Uuid::now_v7();

        let equality_delete_fields = unique_column_ids
            .iter()
            .map(|id| table_schema.field_by_id(*id).unwrap().clone())
            .collect_vec();

        let equality_delete_builder = EqualityDeleteFileWriterBuilder::new(
            ParquetWriterBuilder::new(
                WriterProperties::new(),
                Arc::new(
                    Schema::builder()
                        .with_fields(equality_delete_fields)
                        .build()
                        .unwrap(),
                ),
                table.file_io().clone(),
                DefaultLocationGenerator::new(table.metadata().clone()).unwrap(),
                DefaultFileNameGenerator::new(
                    "123".to_owned(),
                    Some(format!("eq-del-{unique_uuid_suffix}")),
                    iceberg::spec::DataFileFormat::Parquet,
                ),
            ),
            config,
        );

        let position_delete_builder = SortPositionDeleteWriterBuilder::new(
            ParquetWriterBuilder::new(
                WriterProperties::new(),
                POSITION_DELETE_SCHEMA.clone(),
                table.file_io().clone(),
                DefaultLocationGenerator::new(table.metadata().clone()).unwrap(),
                DefaultFileNameGenerator::new(
                    "123".to_owned(),
                    Some(format!("pos-del-{unique_uuid_suffix}")),
                    iceberg::spec::DataFileFormat::Parquet,
                ),
            ),
            1024 * 1024, // 1MB
            None,
            None,
        );

        let delta_builder = EqualityDeltaWriterBuilder::new(
            data_file_builder,
            position_delete_builder,
            equality_delete_builder,
            unique_column_ids,
        );

        delta_builder.build().await.unwrap()
    }

    async fn build_simple_data_writer(
        table: &Table,
        warehouse_location: String,
        file_name_suffix: &str,
    ) -> impl IcebergWriter {
        let table_schema = table.metadata().current_schema();

        // Set up writer
        let location_generator = DefaultLocationGenerator {
            dir_path: warehouse_location,
        };

        let file_name_generator = DefaultFileNameGenerator::new(
            "data".to_owned(),
            Some(file_name_suffix.to_owned()),
            iceberg::spec::DataFileFormat::Parquet,
        );

        let parquet_writer_builder = ParquetWriterBuilder::new(
            WriterProperties::builder().build(),
            table_schema.clone(),
            table.file_io().clone(),
            location_generator,
            file_name_generator,
        );

        let data_file_builder = DataFileWriterBuilder::new(
            parquet_writer_builder,
            None,
            table.metadata().default_partition_spec().spec_id(),
        );

        data_file_builder.build().await.unwrap()
    }

    #[tokio::test]
    async fn test_write_commit_and_compaction() {
        // Create a temporary directory for the warehouse location
        let temp_dir = TempDir::new().unwrap();
        let warehouse_location = temp_dir.path().to_str().unwrap().to_owned();
        let file_io = FileIOBuilder::new_fs_io().build().unwrap();
        // Create a memory catalog with the file IO and warehouse location
        let catalog = MemoryCatalog::new(file_io, Some(warehouse_location.clone()));

        let namespace_ident = NamespaceIdent::new("test_namespace".into());
        create_namespace(&catalog, &namespace_ident).await;

        let table_ident = TableIdent::new(namespace_ident.clone(), "test_table".into());
        create_table(&catalog, &table_ident).await;

        // Load the table
        let table = catalog.load_table(&table_ident).await.unwrap();

        let unique_column_ids = vec![1];
        let mut writer =
            build_equality_delta_writer(&table, warehouse_location.clone(), unique_column_ids)
                .await;

        let insert_batch = create_test_record_batch_with_pos(&simple_table_schema_with_pos(), true);

        let delete_batch =
            create_test_record_batch_with_pos(&simple_table_schema_with_pos(), false);

        // Write data (insert): generate data files
        writer.write(insert_batch.clone()).await.unwrap();

        // Write data (delete) generate position delete files
        writer.write(delete_batch).await.unwrap();

        // Write data (insert) generate data files
        writer.write(insert_batch).await.unwrap();

        let data_files = writer.close().await.unwrap();

        // Start transaction and commit
        let transaction = Transaction::new(&table);
        let mut append_action = transaction.fast_append(None, None, vec![]).unwrap();
        append_action.add_data_files(data_files).unwrap();
        let tx = append_action.apply().await.unwrap();

        // Commit the transaction
        let updated_table = tx.commit(&catalog).await.unwrap();

        // Verify the snapshot was created
        let snapshots = updated_table.metadata().snapshots();
        assert!(snapshots.len() > 0, "Should have at least one snapshot");

        let latest_snapshot = updated_table.metadata().current_snapshot().unwrap();

        // Verify we can load the table again and see the data
        let reloaded_table = catalog.load_table(&table_ident).await.unwrap();
        let current_snapshot = reloaded_table.metadata().current_snapshot().unwrap();
        assert_eq!(
            current_snapshot.snapshot_id(),
            latest_snapshot.snapshot_id()
        );

<<<<<<< HEAD
        let execution_config = CompactionExecutionConfigBuilder::default()
            .enable_validate_compaction(true)
            .build()
            .unwrap();

        let rewrite_files_stat = CompactionBuilder::new()
=======
        let rewrite_files_resp = CompactionBuilder::new()
>>>>>>> ce00bc91
            .with_catalog(Arc::new(catalog))
            .with_table_ident(table_ident.clone())
            .with_config(Arc::new(
                CompactionConfigBuilder::default()
                    .execution(execution_config)
                    .build()
                    .unwrap(),
            ))
            .build()
            .await
            .unwrap()
            .compact()
            .await
            .unwrap();

        assert_eq!(rewrite_files_resp.stats.input_files_count, 2);
    }

    #[tokio::test]
    async fn test_full_compaction() {
        // Create a temporary directory for the warehouse location
        let temp_dir = TempDir::new().unwrap();
        let warehouse_location = temp_dir.path().to_str().unwrap().to_owned();
        let file_io = FileIOBuilder::new_fs_io().build().unwrap();
        // Create a memory catalog with the file IO and warehouse location
        let catalog = MemoryCatalog::new(file_io, Some(warehouse_location.clone()));

        let namespace_ident = NamespaceIdent::new("test_namespace".into());
        create_namespace(&catalog, &namespace_ident).await;

        let table_ident = TableIdent::new(namespace_ident.clone(), "test_table".into());
        create_table(&catalog, &table_ident).await;

        // Load the table
        let table = catalog.load_table(&table_ident).await.unwrap();

        let unique_column_ids = vec![1];
        let mut writer =
            build_equality_delta_writer(&table, warehouse_location.clone(), unique_column_ids)
                .await;

        let insert_batch = create_test_record_batch_with_pos(&simple_table_schema_with_pos(), true);

        // Write multiple batches to create multiple files
        writer.write(insert_batch.clone()).await.unwrap();
        writer.write(insert_batch.clone()).await.unwrap();
        writer.write(insert_batch).await.unwrap();

        let data_files = writer.close().await.unwrap();
        let initial_file_count = data_files.len();

        // Start transaction and commit
        let transaction = Transaction::new(&table);
        let mut append_action = transaction.fast_append(None, None, vec![]).unwrap();
        append_action.add_data_files(data_files).unwrap();
        let tx = append_action.apply().await.unwrap();

        // Commit the transaction
        let _updated_table = tx.commit(&catalog).await.unwrap();

        // Test full compaction - should compact all files
        let rewrite_files_resp = CompactionBuilder::new()
            .with_catalog(Arc::new(catalog))
            .with_table_ident(table_ident.clone())
            .with_compaction_type(super::CompactionType::Full)
            .with_config(Arc::new(
                CompactionConfigBuilder::default().build().unwrap(),
            ))
            .build()
            .await
            .unwrap()
            .compact()
            .await
            .unwrap();

        // Full compaction should rewrite all existing files
        assert_eq!(
            rewrite_files_resp.stats.input_files_count,
            initial_file_count
        );
        // Should create at least 1 new file from all the data (might be more depending on size)
        assert!(rewrite_files_resp.stats.output_files_count >= 1);
    }

    #[tokio::test]
    async fn test_small_files_compaction_with_validation() {
        // Create a temporary directory for the warehouse location
        let temp_dir = TempDir::new().unwrap();
        let warehouse_location = temp_dir.path().to_str().unwrap().to_owned();
        let file_io = FileIOBuilder::new_fs_io().build().unwrap();
        // Create a memory catalog with the file IO and warehouse location
        let catalog = MemoryCatalog::new(file_io, Some(warehouse_location.clone()));

        let namespace_ident = NamespaceIdent::new("test_namespace".into());
        create_namespace(&catalog, &namespace_ident).await;

        let table_ident = TableIdent::new(namespace_ident.clone(), "test_table".into());
        create_table(&catalog, &table_ident).await;

        // Load the table
        let table = catalog.load_table(&table_ident).await.unwrap();

        // Create multiple small data files
        let mut small_writer1 =
            build_simple_data_writer(&table, warehouse_location.clone(), "small1").await;
        let batch = create_test_record_batch(&simple_table_schema());
        small_writer1.write(batch.clone()).await.unwrap();
        let small_files1 = small_writer1.close().await.unwrap();

        let mut small_writer2 =
            build_simple_data_writer(&table, warehouse_location.clone(), "small2").await;
        small_writer2.write(batch.clone()).await.unwrap();
        let small_files2 = small_writer2.close().await.unwrap();

        // Create a larger file by writing multiple batches
        let mut large_writer =
            build_simple_data_writer(&table, warehouse_location.clone(), "large").await;
        // Write multiple batches to make it larger
        for _ in 0..10 {
            large_writer.write(batch.clone()).await.unwrap();
        }
        let large_files = large_writer.close().await.unwrap();

        // Commit all files
        let mut all_data_files = Vec::new();
        all_data_files.extend(small_files1);
        all_data_files.extend(small_files2);
        all_data_files.extend(large_files);

        let transaction = Transaction::new(&table);
        let mut append_action = transaction.fast_append(None, None, vec![]).unwrap();
        append_action.add_data_files(all_data_files).unwrap();
        let tx = append_action.apply().await.unwrap();

        // Commit the transaction
        let updated_table = tx.commit(&catalog).await.unwrap();

        // Get files before compaction for validation
        let snapshot_before = updated_table.metadata().current_snapshot().unwrap();
        let manifest_list = snapshot_before
            .load_manifest_list(updated_table.file_io(), updated_table.metadata())
            .await
            .unwrap();

        let mut data_files_before = Vec::new();
        for manifest in manifest_list.entries() {
            let manifest_file = manifest
                .load_manifest(updated_table.file_io())
                .await
                .unwrap();

            for entry in manifest_file.entries() {
                if entry.is_alive() {
                    data_files_before.push(entry.data_file().clone());
                }
            }
        }

        // Test small files compaction with a threshold that should only select small files
        let small_file_threshold = 10_000; // 10KB threshold - should only compact really small files
        let catalog_arc = Arc::new(catalog);

        let compaction_config = CompactionConfigBuilder::default()
            .planning(
                CompactionPlanningConfigBuilder::default()
                    .small_file_threshold(small_file_threshold)
                    .build()
                    .unwrap(),
            )
            .build()
            .unwrap();

        let compaction = CompactionBuilder::new()
            .with_catalog(catalog_arc.clone())
            .with_table_ident(table_ident.clone())
            .with_compaction_type(super::CompactionType::MergeSmallDataFiles)
            .with_config(Arc::new(compaction_config))
            .build()
            .await
            .unwrap();

        let planner = CompactionPlanner::new(compaction.config.planning.clone());

        // Get the files that would be selected for compaction
        let files_to_compact = planner
            .select_files_for_compaction(
                &updated_table,
                snapshot_before.snapshot_id(),
                super::CompactionType::MergeSmallDataFiles,
            )
            .await
            .unwrap();

        // Validate file selection logic
        let selected_file_paths: std::collections::HashSet<&str> = files_to_compact
            .data_files
            .iter()
            .map(|task| task.data_file_path())
            .collect();

        let small_files_count = data_files_before
            .iter()
            .filter(|file| file.file_size_in_bytes() < small_file_threshold)
            .count();

        let large_files_count = data_files_before
            .iter()
            .filter(|file| file.file_size_in_bytes() >= small_file_threshold)
            .count();

        // Verify that only small files are selected
        for data_file in &data_files_before {
            if data_file.file_size_in_bytes() < small_file_threshold {
                assert!(
                    selected_file_paths.contains(data_file.file_path()),
                    "Small file {} (size: {}) should be selected for compaction",
                    data_file.file_path(),
                    data_file.file_size_in_bytes()
                );
            } else {
                assert!(
                    !selected_file_paths.contains(data_file.file_path()),
                    "Large file {} (size: {}) should NOT be selected for compaction",
                    data_file.file_path(),
                    data_file.file_size_in_bytes()
                );
            }
        }

        // Ensure we have small files to test with
        assert!(
            small_files_count > 0,
            "Test setup should create small files to compact"
        );

        // Run the actual compaction
        let rewrite_files_resp = compaction.compact().await.unwrap();

        // Validate compaction results
        assert_eq!(
            rewrite_files_resp.stats.input_files_count,
            small_files_count,
        );

        // Should create fewer files than were compacted (compaction benefit)
        assert!(rewrite_files_resp.stats.output_files_count <= small_files_count);
        assert!(rewrite_files_resp.stats.output_files_count > 0);

        // Verify final state: total files should be reduced
        let final_table = catalog_arc.load_table(&table_ident).await.unwrap();
        let final_snapshot = final_table.metadata().current_snapshot().unwrap();
        let final_manifest_list = final_snapshot
            .load_manifest_list(final_table.file_io(), final_table.metadata())
            .await
            .unwrap();

        let mut final_data_files = Vec::new();
        for manifest in final_manifest_list.entries() {
            let manifest_file = manifest.load_manifest(final_table.file_io()).await.unwrap();

            for entry in manifest_file.entries() {
                if entry.is_alive() {
                    final_data_files.push(entry.data_file().clone());
                }
            }
        }

        // Final file count should be: large_files + newly_created_files
        let expected_final_count =
            large_files_count + rewrite_files_resp.stats.output_files_count as usize;
        assert_eq!(final_data_files.len(), expected_final_count);

        // Verify that large files are still present and untouched
        let final_file_paths: std::collections::HashSet<&str> = final_data_files
            .iter()
            .map(|file| file.file_path())
            .collect();

        for data_file in &data_files_before {
            if data_file.file_size_in_bytes() >= small_file_threshold {
                assert!(
                    final_file_paths.contains(data_file.file_path()),
                    "Large file {} should still be present after compaction",
                    data_file.file_path()
                );
            }
        }
    }

    /// Test the plan_compaction functionality separately
    #[tokio::test]
    async fn test_plan_compaction() {
        // Create a temporary directory for the warehouse location
        let temp_dir = TempDir::new().unwrap();
        let warehouse_location = temp_dir.path().to_str().unwrap().to_owned();
        let file_io = FileIOBuilder::new_fs_io().build().unwrap();
        let catalog = MemoryCatalog::new(file_io, Some(warehouse_location.clone()));

        let namespace_ident = NamespaceIdent::new("test_namespace".into());
        create_namespace(&catalog, &namespace_ident).await;

        let table_ident = TableIdent::new(namespace_ident.clone(), "test_table".into());
        create_table(&catalog, &table_ident).await;

        let table = catalog.load_table(&table_ident).await.unwrap();

        let planner =
            CompactionPlanner::new(CompactionPlanningConfigBuilder::default().build().unwrap());

        // Test empty table
        let plan = planner
            .plan_compaction(&table, super::CompactionType::Full)
            .await
            .unwrap();

        assert!(plan.is_empty());
        assert_eq!(plan.file_count(), 0);
        assert_eq!(plan.total_bytes(), 0);

        // Create some data files
        let mut writer = build_simple_data_writer(&table, warehouse_location.clone(), "test").await;
        let batch = create_test_record_batch(&simple_table_schema());
        writer.write(batch).await.unwrap();
        let data_files = writer.close().await.unwrap();

        // Commit the files
        let transaction = Transaction::new(&table);
        let mut append_action = transaction.fast_append(None, None, vec![]).unwrap();
        append_action.add_data_files(data_files).unwrap();
        let tx = append_action.apply().await.unwrap();
        let updated_table = tx.commit(&catalog).await.unwrap();

        let planner =
            CompactionPlanner::new(CompactionPlanningConfigBuilder::default().build().unwrap());

        // Test plan with data
        let plan = planner
            .plan_compaction(&updated_table, super::CompactionType::Full)
            .await
            .unwrap();

        assert!(!plan.is_empty());
        assert!(plan.file_count() > 0);
        assert!(plan.total_bytes() > 0);
        assert!(plan.recommended_executor_parallelism() > 0);
        assert!(plan.recommended_output_parallelism() > 0);
    }

    /// Test the compact_with_plan functionality separately
    #[tokio::test]
    async fn test_compact_with_plan() {
        // Create test data
        let temp_dir = TempDir::new().unwrap();
        let warehouse_location = temp_dir.path().to_str().unwrap().to_owned();
        let file_io = FileIOBuilder::new_fs_io().build().unwrap();
        let catalog = MemoryCatalog::new(file_io, Some(warehouse_location.clone()));

        let namespace_ident = NamespaceIdent::new("test_namespace".into());
        create_namespace(&catalog, &namespace_ident).await;

        let table_ident = TableIdent::new(namespace_ident.clone(), "test_table".into());
        create_table(&catalog, &table_ident).await;

        let table = catalog.load_table(&table_ident).await.unwrap();

        // Create some data files
        let mut writer = build_simple_data_writer(&table, warehouse_location.clone(), "test").await;
        let batch = create_test_record_batch(&simple_table_schema());
        writer.write(batch).await.unwrap();
        let data_files = writer.close().await.unwrap();

        // Commit the files
        let transaction = Transaction::new(&table);
        let mut append_action = transaction.fast_append(None, None, vec![]).unwrap();
        append_action.add_data_files(data_files).unwrap();
        let tx = append_action.apply().await.unwrap();
        let updated_table = tx.commit(&catalog).await.unwrap();

        // Create compaction instance
        let compaction = CompactionBuilder::new()
            .with_catalog(Arc::new(catalog))
            .with_table_ident(table_ident.clone())
            .with_config(Arc::new(
                CompactionConfigBuilder::default().build().unwrap(),
            ))
            .build()
            .await
            .unwrap();

        let planner = CompactionPlanner::new(compaction.config.planning.clone());

        // Test planning separately
        let plan = planner
            .plan_compaction(&updated_table, super::CompactionType::Full)
            .await
            .unwrap();

        assert!(!plan.is_empty());

        // Test execution with the plan
        let stats = compaction
            .compact_with_plan(plan, &compaction.config.execution)
            .await
            .unwrap();

        assert!(stats.input_files_count > 0);
        assert!(stats.output_files_count > 0);
    }
}<|MERGE_RESOLUTION|>--- conflicted
+++ resolved
@@ -212,9 +212,9 @@
 ///     .await?;
 ///
 /// // Simple one-step execution - system handles everything
-/// let stats = compaction.compact().await?;
+/// let result = compaction.compact().await?;
 /// println!("Compacted {} files into {} files",
-///          stats.input_files_count, stats.output_files_count);
+///          result.stats.input_files_count, result.stats.output_files_count);
 /// # Ok(())
 /// # }
 /// ```
@@ -248,6 +248,7 @@
 /// let planner = CompactionPlanner::new(config.planning.clone());
 /// let table = catalog.load_table(&table_ident).await?;
 /// let plan = planner.plan_compaction(&table, CompactionType::Full).await?;
+/// let execution_config = config.execution.clone();
 ///
 /// // Preview the plan details
 /// println!("Plan will process {} files ({} bytes)",
@@ -258,9 +259,9 @@
 ///
 /// // Step 2: Execute with the plan (commit is still automatic)
 /// if !plan.is_empty() {
-///     let stats = compaction.compact_with_plan(plan).await?;
+///     let result = compaction.compact_with_plan(plan, &execution_config).await?;
 ///     println!("Compaction completed: {} -> {} files",
-///              stats.input_files_count, stats.output_files_count);
+///              result.stats.input_files_count, result.stats.output_files_count);
 /// }
 /// # Ok(())
 /// # }
@@ -273,29 +274,6 @@
     pub table_ident: TableIdent,
     pub compaction_type: CompactionType,
     pub catalog_name: String,
-<<<<<<< HEAD
-    pub commit_retry_config: RewriteDataFilesCommitManagerRetryConfig,
-}
-
-impl std::fmt::Debug for Compaction {
-    fn fmt(&self, f: &mut std::fmt::Formatter<'_>) -> std::fmt::Result {
-        f.debug_struct("Compaction")
-            .field("config", &self.config)
-            .field("executor", &"<dyn CompactionExecutor>")
-            .field("catalog", &"<dyn Catalog>")
-            .field("metrics", &"<Arc<Metrics>>")
-            .field("table_ident", &self.table_ident)
-            .field("compaction_type", &self.compaction_type)
-            .field("catalog_name", &self.catalog_name)
-            .field("commit_retry_config", &self.commit_retry_config)
-            .finish()
-    }
-}
-
-struct CompactionResult {
-    stats: RewriteFilesStat,
-    compaction_validator: Option<CompactionValidator>,
-=======
 
     pub commit_retry_config: CommitManagerRetryConfig,
     pub to_branch: Option<String>,
@@ -306,7 +284,6 @@
     pub data_files: Vec<DataFile>,
     pub stats: RewriteFilesStat,
     pub table: Option<Table>,
->>>>>>> ce00bc91
 }
 
 impl Compaction {
@@ -315,49 +292,25 @@
         CompactionBuilder::new()
     }
 
-<<<<<<< HEAD
-    pub async fn compact(&self) -> Result<RewriteFilesStat> {
+    pub async fn compact(&self) -> Result<CompactionResult> {
         let table = self.catalog.load_table(&self.table_ident).await?;
         // 1. plan the compaction
         let compaction_planner = CompactionPlanner::new(self.config.planning.clone());
-=======
-    pub async fn compact(&self) -> Result<CompactionResult> {
-        let (compaction_result, compaction_validator) = match self.compaction_type {
-            CompactionType::Full | CompactionType::MergeSmallDataFiles => {
-                // Use the generic implementation for simple compaction types
-                self.execute_standard_compaction().await?
-            }
-        };
-
-        // validate
-        if let Some(mut compaction_validator) = compaction_validator {
-            compaction_validator.validate().await?;
->>>>>>> ce00bc91
 
         let plan = compaction_planner
             .plan_compaction(&table, self.compaction_type)
             .await?;
 
-<<<<<<< HEAD
         // 2. execute the compaction with the plan
         self.compact_with_plan(plan, &self.config.execution).await
-=======
-        Ok(compaction_result)
->>>>>>> ce00bc91
     }
 
     /// Standard compaction implementation for simple file-based compaction types
-    /// This works well for Full and `SmallFiles` compaction where the main difference
-    /// is the `FileStrategy` used for file selection
-    async fn execute_standard_compaction(
+    async fn execute_compaction(
         &self,
-<<<<<<< HEAD
         plan: CompactionPlan,
         execution_config: &CompactionExecutionConfig,
-    ) -> Result<CompactionResult> {
-=======
     ) -> Result<(CompactionResult, Option<CompactionValidator>)> {
->>>>>>> ce00bc91
         let now = std::time::Instant::now();
         let metrics_recorder = CompactionMetricsRecorder::new(
             self.metrics.clone(),
@@ -377,26 +330,10 @@
             return Ok((CompactionResult::default(), None));
         }
 
-<<<<<<< HEAD
         let current_snapshot = table.metadata().current_snapshot().unwrap();
         // Check if any input files were selected
         if plan.files_to_compact.input_files_count() == 0 {
-            return Ok(CompactionResult {
-                stats: RewriteFilesStat::default(),
-                compaction_validator: None,
-            });
-=======
-        let current_snapshot = current_snapshot.unwrap();
-
-        // Step 1: Select files for compaction (extensible)
-        let input_file_scan_tasks = self
-            .select_files_for_compaction(&table, current_snapshot.snapshot_id())
-            .await?;
-
-        // Check if any input files were selected
-        if input_file_scan_tasks.input_files_count() == 0 {
             return Ok((CompactionResult::default(), None));
->>>>>>> ce00bc91
         }
 
         let mut input_tasks_for_validation = if execution_config.enable_validate_compaction {
@@ -421,15 +358,7 @@
         };
 
         let commit_now = std::time::Instant::now();
-<<<<<<< HEAD
-        let output_data_files_for_commit = if execution_config.enable_validate_compaction {
-            output_data_files.clone()
-        } else {
-            std::mem::take(&mut output_data_files)
-        };
-=======
         let output_data_files_for_commit = output_data_files.clone();
->>>>>>> ce00bc91
 
         // Step 4: Commit results (extensible)
         let committed_table = match self
@@ -457,13 +386,8 @@
             Some(
                 CompactionValidator::new(
                     input_tasks_for_validation.take().unwrap(),
-<<<<<<< HEAD
-                    output_data_files,
+                    output_data_files.clone(),
                     plan.runtime_config,
-=======
-                    output_data_files.clone(),
-                    self.config.clone(),
->>>>>>> ce00bc91
                     table.metadata().current_schema().clone(),
                     table.metadata().current_schema().clone(),
                     committed_table.clone(),
@@ -579,22 +503,13 @@
             .await
     }
 
-<<<<<<< HEAD
     pub async fn compact_with_plan(
         &self,
         plan: CompactionPlan,
         execution_config: &CompactionExecutionConfig,
-    ) -> Result<RewriteFilesStat> {
-        let CompactionResult {
-            stats,
-            compaction_validator,
-        } = match self.compaction_type {
-            CompactionType::Full | CompactionType::MergeSmallDataFiles => {
-                // Use the generic implementation for simple compaction types
-                self.execute_standard_compaction(plan, execution_config)
-                    .await?
-            }
-        };
+    ) -> Result<CompactionResult> {
+        let (compaction_result, compaction_validator) =
+            self.execute_compaction(plan, execution_config).await?;
 
         // validate
         if let Some(mut compaction_validator) = compaction_validator {
@@ -607,8 +522,9 @@
             );
         }
 
-        Ok(stats)
-=======
+        Ok(compaction_result)
+    }
+
     pub fn metrics(&self) -> Arc<Metrics> {
         self.metrics.clone()
     }
@@ -625,7 +541,6 @@
             self.metrics.clone(),
             consistency_params,
         )
->>>>>>> ce00bc91
     }
 }
 
@@ -1391,16 +1306,12 @@
             latest_snapshot.snapshot_id()
         );
 
-<<<<<<< HEAD
         let execution_config = CompactionExecutionConfigBuilder::default()
             .enable_validate_compaction(true)
             .build()
             .unwrap();
 
-        let rewrite_files_stat = CompactionBuilder::new()
-=======
         let rewrite_files_resp = CompactionBuilder::new()
->>>>>>> ce00bc91
             .with_catalog(Arc::new(catalog))
             .with_table_ident(table_ident.clone())
             .with_config(Arc::new(
@@ -1801,12 +1712,12 @@
         assert!(!plan.is_empty());
 
         // Test execution with the plan
-        let stats = compaction
+        let rewrite_files_resp = compaction
             .compact_with_plan(plan, &compaction.config.execution)
             .await
             .unwrap();
 
-        assert!(stats.input_files_count > 0);
-        assert!(stats.output_files_count > 0);
+        assert!(rewrite_files_resp.stats.input_files_count > 0);
+        assert!(rewrite_files_resp.stats.output_files_count > 0);
     }
 }