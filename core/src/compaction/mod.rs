--- conflicted
+++ resolved
@@ -15,30 +15,21 @@
  */
 
 use iceberg::io::FileIO;
-use iceberg::spec::{DataFile, MAIN_BRANCH, Snapshot, UNASSIGNED_SNAPSHOT_ID};
+use iceberg::spec::{DataFile, Snapshot, MAIN_BRANCH, UNASSIGNED_SNAPSHOT_ID};
 use iceberg::{Catalog, ErrorKind, TableIdent};
 use mixtrics::metrics::BoxedRegistry;
 use mixtrics::registry::noop::NoopMetricsRegistry;
 
-use crate::CompactionError;
-use crate::Result;
 use crate::common::{CompactionMetricsRecorder, Metrics};
 use crate::compaction::validator::CompactionValidator;
 use crate::config::{CompactionExecutionConfig, CompactionPlanningConfig};
 use crate::executor::{
-<<<<<<< HEAD
-    ExecutorType, InputFileScanTasks, RewriteFilesRequest, RewriteFilesResponse, RewriteFilesStat,
-    create_compaction_executor,
-};
-use crate::file_selection::FileSelector;
-=======
     create_compaction_executor, ExecutorType, RewriteFilesRequest, RewriteFilesResponse,
     RewriteFilesStat,
 };
 use crate::file_selection::{FileGroup, FileSelector};
 use crate::CompactionError;
 use crate::Result;
->>>>>>> 50ef52e2
 use crate::{CompactionConfig, CompactionExecutor};
 use iceberg::table::Table;
 use iceberg::transaction::Transaction;
@@ -1297,24 +1288,24 @@
     use datafusion::arrow::record_batch::RecordBatch;
     use iceberg::arrow::schema_to_arrow_schema;
     use iceberg::io::FileIOBuilder;
-    use iceberg::spec::{MAIN_BRANCH, NestedField, PrimitiveType, Schema, Type};
+    use iceberg::spec::{NestedField, PrimitiveType, Schema, Type, MAIN_BRANCH};
     use iceberg::table::Table;
     use iceberg::transaction::Transaction;
     use iceberg::writer::base_writer::equality_delete_writer::{
         EqualityDeleteFileWriterBuilder, EqualityDeleteWriterConfig,
     };
     use iceberg::writer::base_writer::sort_position_delete_writer::{
-        POSITION_DELETE_SCHEMA, SortPositionDeleteWriterBuilder,
+        SortPositionDeleteWriterBuilder, POSITION_DELETE_SCHEMA,
     };
-    use iceberg::writer::file_writer::ParquetWriterBuilder;
     use iceberg::writer::file_writer::location_generator::{
         DefaultFileNameGenerator, DefaultLocationGenerator,
     };
+    use iceberg::writer::file_writer::ParquetWriterBuilder;
     use iceberg::writer::function_writer::equality_delta_writer::{
-        DELETE_OP, EqualityDeltaWriterBuilder, INSERT_OP,
+        EqualityDeltaWriterBuilder, DELETE_OP, INSERT_OP,
     };
     use iceberg::writer::{
-        IcebergWriter, IcebergWriterBuilder, base_writer::data_file_writer::DataFileWriterBuilder,
+        base_writer::data_file_writer::DataFileWriterBuilder, IcebergWriter, IcebergWriterBuilder,
     };
     use iceberg::{Catalog, NamespaceIdent, TableCreation, TableIdent};
     use iceberg_catalog_memory::MemoryCatalog;
