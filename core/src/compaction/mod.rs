--- conflicted
+++ resolved
@@ -43,7 +43,11 @@
 
 mod validator;
 
-/// Validate consistency of rewrite results (branch and snapshot)
+/// Validates that all rewrite results target the same snapshot and branch.
+///
+/// # Errors
+///
+/// Returns `CompactionError::InvalidInput` if any result has mismatched `to_branch` or `snapshot_id`.
 fn validate_rewrite_results_consistency(
     rewrite_results: &[RewriteResult],
     expected_snapshot_id: i64,
@@ -67,45 +71,20 @@
     Ok(())
 }
 
-<<<<<<< HEAD
-=======
-/// Type of compaction operation to perform
-#[derive(Debug, Clone, Copy, PartialEq, Eq)]
-pub enum CompactionType {
-    /// Compact all files in the table
-    ///
-    /// This will rewrite all data files and delete files in the table into optimally-sized files.
-    /// Use this for periodic full table optimization.
-    Full,
-
-    /// Compact small-sized data files to reduce file count
-    ///
-    /// This will identify and compact files smaller than the configured threshold.
-    /// Unlike `Full`, this allows incremental compaction of problematic small files
-    /// without rewriting the entire table.
-    ///
-    /// **Note**: This includes both data files and delete files since the commit
-    /// mechanism properly handles delete files.
-    SmallFiles,
-
-    /// Compact files with accumulated delete files
-    ///
-    /// This will identify and compact data files that have accumulated many delete files,
-    /// which causes query overhead. By compacting these files, delete files are applied
-    /// directly to the data, reducing file count and improving query performance.
-    ///
-    /// This is particularly useful for tables with frequent updates/deletes where
-    /// delete files accumulate over time.
-    FilesWithDeletes,
-}
-
->>>>>>> c913507e
-/// Builder for creating `Compaction` instances with flexible configuration
+/// Builder for `Compaction` with optional configuration.
+///
+/// # Examples
+///
+/// ```ignore
+/// let compaction = CompactionBuilder::new(catalog, table_ident)
+///     .with_config(config)
+///     .with_executor_type(ExecutorType::DataFusion)
+///     .build();
+/// ```
 pub struct CompactionBuilder {
     catalog: Arc<dyn Catalog>,
     table_ident: TableIdent,
 
-    /// Optional configuration
     catalog_name: Option<Cow<'static, str>>,
     config: Option<Arc<CompactionConfig>>,
     executor_type: Option<ExecutorType>,
@@ -115,7 +94,7 @@
 }
 
 impl CompactionBuilder {
-    /// Create a new `CompactionBuilder` with default settings
+    /// Creates a new builder with required catalog and table identifier.
     pub fn new(catalog: Arc<dyn Catalog>, table_ident: TableIdent) -> Self {
         Self {
             catalog,
@@ -130,43 +109,43 @@
         }
     }
 
-    /// Set the compaction configuration
+    /// Sets the compaction configuration.
     pub fn with_config(mut self, config: Arc<CompactionConfig>) -> Self {
         self.config = Some(config);
         self
     }
 
-    /// Set the executor type (defaults to `DataFusion`)
+    /// Sets the executor type. Defaults to `ExecutorType::DataFusion`.
     pub fn with_executor_type(mut self, executor_type: ExecutorType) -> Self {
         self.executor_type = Some(executor_type);
         self
     }
 
-    /// Set the catalog name for metrics label
+    /// Sets the catalog name for metrics labels.
     pub fn with_catalog_name(mut self, catalog_name: impl Into<Cow<'static, str>>) -> Self {
         self.catalog_name = Some(catalog_name.into());
         self
     }
 
-    /// Set the metrics registry (optional, defaults to `NoopMetricsRegistry`)
+    /// Sets the metrics registry. Defaults to `NoopMetricsRegistry`.
     pub fn with_registry(mut self, registry: BoxedRegistry) -> Self {
         self.registry = Some(registry);
         self
     }
 
-    /// Set the commit retry configuration for handling transient failures
+    /// Sets commit retry configuration for transient failures.
     pub fn with_retry_config(mut self, retry_config: CommitManagerRetryConfig) -> Self {
         self.commit_retry_config = Some(retry_config);
         self
     }
 
-    /// Set the target branch for compaction commits (defaults to `main`)
+    /// Sets the target branch for compaction commits. Defaults to `main`.
     pub fn with_to_branch(mut self, to_branch: impl Into<Cow<'static, str>>) -> Self {
         self.to_branch = Some(to_branch.into());
         self
     }
 
-    /// Build the `Compaction` instance
+    /// Builds the `Compaction` instance with configured values.
     pub fn build(self) -> Compaction {
         let executor_type = self.executor_type.unwrap_or(ExecutorType::DataFusion);
         let executor = create_compaction_executor(executor_type);
@@ -203,16 +182,20 @@
     }
 }
 
-/// Iceberg table compaction with both managed and plan-driven workflows.
+/// Iceberg table compaction orchestrator supporting managed and plan-driven workflows.
 ///
-/// This struct provides two workflow modes:
-/// - **Simple workflow**: Use [`compact()`](Self::compact) for automatic planning, execution, and commit
-/// - **Plan-driven workflow**: Use [`plan_compaction()`](Self::plan_compaction) →
-///   [`rewrite_plan()`](Self::rewrite_plan) → [`commit_rewrite_results()`](Self::commit_rewrite_results)
-///   for fine-grained control
+/// # Workflows
 ///
-/// Note: The `config` field is optional to support plan-driven workflows where users
-/// provide configuration per-plan rather than globally.
+/// **Managed workflow**: [`compact()`](Self::compact) handles planning, execution, and commit atomically.
+///
+/// **Plan-driven workflow**: Caller controls each phase:
+/// 1. [`plan_compaction()`](Self::plan_compaction) → generate plans
+/// 2. [`rewrite_plan()`](Self::rewrite_plan) → execute rewrites
+/// 3. [`commit_rewrite_results()`](Self::commit_rewrite_results) → commit transaction
+///
+/// # Fields
+///
+/// - `config`: Optional global config for managed workflow. Plan-driven workflow provides config per-plan.
 pub struct Compaction {
     /// Optional global configuration for managed workflows
     pub config: Option<Arc<CompactionConfig>>,
@@ -227,27 +210,27 @@
     pub to_branch: Cow<'static, str>,
 }
 
-/// Intermediate result from rewrite operation, before commit
+/// Intermediate result from `rewrite_plan()` before commit.
 #[derive(Debug, Clone)]
 pub struct RewriteResult {
     pub output_data_files: Vec<DataFile>,
     pub stats: RewriteFilesStat,
     pub plan: CompactionPlan,
-    /// Store validation info to create validator later if needed
+    /// Validation info for creating `CompactionValidator` later
     pub validation_info: Option<ValidationInfo>,
 }
 
-/// Information needed to create a `CompactionValidator` later
+/// Information for deferred `CompactionValidator` creation.
 #[derive(Debug, Clone)]
 pub struct ValidationInfo {
     pub file_group: FileGroup,
     pub executor_parallelism: usize,
 }
 
-/// Result of a compaction operation containing rewritten files and statistics
+/// Result of a successful compaction containing rewritten files and metadata.
 #[derive(Default)]
 pub struct CompactionResult {
-    /// Newly written data files from the compaction
+    /// Newly written data files from compaction
     pub data_files: Vec<DataFile>,
     /// Statistics about the compaction operation
     pub stats: RewriteFilesStat,
@@ -256,6 +239,19 @@
 }
 
 impl Compaction {
+    /// Runs managed compaction: planning, execution, commit, and optional validation.
+    ///
+    /// # Returns
+    ///
+    /// - `Ok(Some(CompactionResult))` if files were compacted
+    /// - `Ok(None)` if no files needed compaction
+    /// - `Err(_)` if `config` is `None` or operation failed
+    ///
+    /// # Errors
+    ///
+    /// Returns error if:
+    /// - `self.config` is `None`
+    /// - Planning, execution, commit, or validation fails
     pub async fn compact(&self) -> Result<Option<CompactionResult>> {
         if let Some(config) = &self.config {
             let overall_start_time = std::time::Instant::now();
@@ -302,7 +298,7 @@
         }
     }
 
-    /// Record metrics for the overall compaction operation
+    /// Records metrics for overall compaction duration and statistics.
     fn record_overall_metrics(
         &self,
         rewrite_results: &[RewriteResult],
@@ -332,7 +328,7 @@
         metrics_recorder.record_compaction_complete(&merged_stats);
     }
 
-    /// Merge statistics from multiple rewrite results
+    /// Merges statistics from multiple rewrite results into a single aggregate.
     fn merge_rewrite_stats(&self, rewrite_results: &[RewriteResult]) -> RewriteFilesStat {
         let mut merged_stats = RewriteFilesStat::default();
 
@@ -356,8 +352,14 @@
         merged_stats
     }
 
-    /// Execute rewrite for a single plan without committing
-    /// This allows users to control the commit process separately
+    /// Executes rewrite for a single plan without committing.
+    ///
+    /// # Errors
+    ///
+    /// Returns error if:
+    /// - `plan.to_branch != self.to_branch`
+    /// - Snapshot with `plan.snapshot_id` does not exist
+    /// - Executor rewrite operation fails
     pub async fn rewrite_plan(
         &self,
         plan: CompactionPlan,
@@ -427,8 +429,15 @@
         }
     }
 
-    /// Get compaction plans without executing them
-    /// This allows users to preview what will be compacted and control the execution
+    /// Generates compaction plans without executing them.
+    ///
+    /// # Returns
+    ///
+    /// Vector of `CompactionPlan` based on `self.config.planning`.
+    ///
+    /// # Errors
+    ///
+    /// Returns error if `self.config` is `None` or planning fails.
     pub async fn plan_compaction(&self) -> Result<Vec<CompactionPlan>> {
         if let Some(config) = &self.config {
             let table = self.catalog.load_table(&self.table_ident).await?;
@@ -444,7 +453,15 @@
         }
     }
 
-    /// Commit multiple rewrite results in a single transaction
+    /// Commits multiple rewrite results in a single Iceberg transaction.
+    ///
+    /// # Errors
+    ///
+    /// Returns error if:
+    /// - `rewrite_results` is empty
+    /// - Results have inconsistent `to_branch` or `snapshot_id`
+    /// - Snapshot does not exist
+    /// - Commit fails
     pub async fn commit_rewrite_results(
         &self,
         rewrite_results: Vec<RewriteResult>,
@@ -491,49 +508,11 @@
         }
     }
 
-<<<<<<< HEAD
-    /// Validate plans based on compaction type (from config)
-    fn validate_plans(&self, plans: &[CompactionPlan]) -> Result<()> {
-        if let Some(config) = &self.config {
-            match &config.planning {
-                crate::config::CompactionPlanningConfig::Full(_) => {
-                    let total_files: usize = plans.iter().map(|p| p.file_count()).sum();
-                    if total_files == 0 {
-                        tracing::info!(
-                            "No files to compact for table '{}', skipping.",
-                            self.table_ident
-                        );
-                        return Ok(());
-                    }
-
-                    // Allow multiple plans for Full compaction to support parallel execution
-                    // The grouping strategy (e.g., BinPack) will control how files are split into plans
-                    if plans.len() > 1 {
-                        tracing::debug!(
-                            "Full compaction for table '{}' contains {} plans for parallel execution.",
-                            self.table_ident,
-                            plans.len()
-                        );
-                    }
-                }
-                crate::config::CompactionPlanningConfig::MergeSmallDataFiles(_) => {
-                    let total_files: usize = plans.iter().map(|p| p.file_count()).sum();
-                    if total_files == 0 {
-                        tracing::info!(
-                            "No small files to compact for table '{}', skipping.",
-                            self.table_ident
-                        );
-                        return Ok(());
-                    }
-                }
-            }
-        }
-        Ok(())
-    }
-
-=======
->>>>>>> c913507e
-    /// Execute rewrite for multiple plans concurrently
+    /// Executes multiple plans concurrently using `futures::stream`.
+    ///
+    /// # Performance
+    ///
+    /// Uses buffered stream for concurrent execution.
     async fn concurrent_rewrite_plans(
         &self,
         plans: Vec<CompactionPlan>,
@@ -553,7 +532,7 @@
         results
     }
 
-    /// Run validations for all rewrite results
+    /// Runs `CompactionValidator` for each result if validation info is present.
     async fn run_validations(
         &self,
         rewrite_results: Vec<RewriteResult>,
@@ -583,7 +562,7 @@
         Ok(())
     }
 
-    /// Merge rewrite results into a single `CompactionResult`
+    /// Merges multiple rewrite results into a single `CompactionResult`.
     fn merge_rewrite_results_to_compaction_result(
         &self,
         results: Vec<RewriteResult>,
@@ -605,8 +584,9 @@
         }
     }
 
-    /// Hook for customizing the rewrite request configuration
-    /// Default implementation creates a standard request, but can be customized
+    /// Creates a `RewriteFilesRequest` for the executor.
+    ///
+    /// Default implementation creates standard request. Override for customization.
     fn create_rewrite_request(
         &self,
         table: &Table,
@@ -633,7 +613,16 @@
         })
     }
 
-    /// Compact the table with a single plan
+    /// Compacts the table using a single provided plan.
+    ///
+    /// # Returns
+    ///
+    /// - `Ok(Some(_))` if files were compacted
+    /// - `Ok(None)` if plan has no files
+    ///
+    /// # Errors
+    ///
+    /// Returns error if rewrite, commit, or validation fails.
     pub async fn compact_with_plan(
         &self,
         plan: CompactionPlan,
@@ -697,11 +686,12 @@
         Ok(Some(result))
     }
 
-    /// Get the metrics registry for this compaction instance
+    /// Returns the metrics registry for this compaction instance.
     pub fn metrics(&self) -> Arc<Metrics> {
         self.metrics.clone()
     }
 
+    /// Builds a `CommitManager` with the given consistency parameters.
     pub fn build_commit_manager(
         &self,
         consistency_params: CommitConsistencyParams,
@@ -718,6 +708,11 @@
     }
 }
 
+/// Loads all data and delete files from a snapshot.
+///
+/// # Errors
+///
+/// Returns error if manifest list or manifest loading fails.
 async fn get_all_files_from_snapshot(
     snapshot: &Arc<Snapshot>,
     file_io: &FileIO,
@@ -750,7 +745,7 @@
     Ok((data_file, delete_file))
 }
 
-/// Configuration for commit retry behavior
+/// Configuration for commit retry behavior with exponential backoff.
 #[derive(Debug, Clone)]
 pub struct CommitManagerRetryConfig {
     /// Maximum number of retry attempts
@@ -771,22 +766,24 @@
     }
 }
 
-/// Manages commit operations with retry logic and consistency validation
+/// Manages commit operations with retry logic and consistency validation.
+///
+/// Uses exponential backoff for transient failures (e.g., optimistic lock conflicts).
 pub struct CommitManager {
     config: CommitManagerRetryConfig,
     catalog: Arc<dyn Catalog>,
     table_ident: TableIdent,
-    /// Snapshot ID used for consistency checks during commit
+    /// Snapshot ID for consistency checks during commit
     starting_snapshot_id: i64,
-    /// Whether to validate sequence numbers during commit
+    /// Enable sequence number validation during commit
     use_starting_sequence_number: bool,
-    /// Metrics recorder for tracking commit operations
+    /// Metrics recorder for commit operations
     metrics_recorder: CompactionMetricsRecorder,
-    /// Schema ID used for validation
+    /// Schema ID for validation
     basic_schema_id: i32,
 }
 
-/// Parameters for ensuring commit consistency
+/// Parameters for commit consistency validation.
 pub struct CommitConsistencyParams {
     /// Base snapshot ID for consistency validation
     pub starting_snapshot_id: i64,
@@ -797,7 +794,7 @@
 }
 
 impl CommitManager {
-    /// Creates a new `CommitManager` with the specified configuration
+    /// Creates a new `CommitManager` with retry configuration.
     #[allow(clippy::too_many_arguments)]
     pub fn new(
         config: CommitManagerRetryConfig,
@@ -825,7 +822,18 @@
         }
     }
 
-    /// Helper function to collect files from rewrite results
+    /// Collects added and rewritten files from rewrite results by loading snapshot.
+    ///
+    /// # Performance
+    ///
+    /// Loads snapshot files once, builds HashMap index for efficient lookup.
+    ///
+    /// # Errors
+    ///
+    /// Returns error if:
+    /// - `rewrite_results` is empty
+    /// - Results have inconsistent `to_branch` or `snapshot_id`
+    /// - Snapshot or file loading fails
     async fn collect_files_from_results(
         &self,
         rewrite_results: &[RewriteResult],
@@ -885,8 +893,11 @@
         Ok((added_data_files, rewritten_data_files))
     }
 
-    /// High-level interface: Rewrite files from compaction results
-    /// This handles file collection, validation, and commit in a single operation
+    /// Rewrites files from results: file collection, validation, and commit.
+    ///
+    /// # Errors
+    ///
+    /// Propagates errors from `collect_files_from_results()` and `rewrite_files()`.
     pub async fn rewrite_files_from_results(
         &self,
         rewrite_results: Vec<RewriteResult>,
@@ -899,8 +910,11 @@
             .await
     }
 
-    /// High-level interface: Overwrite files from compaction results
-    /// This handles file collection, validation, and commit in a single operation
+    /// Overwrites files from results: file collection, validation, and commit.
+    ///
+    /// # Errors
+    ///
+    /// Propagates errors from `collect_files_from_results()` and `overwrite_files()`.
     pub async fn overwrite_files_from_results(
         &self,
         rewrite_results: Vec<RewriteResult>,
@@ -913,7 +927,11 @@
             .await
     }
 
-    /// Rewrites files in the table, handling retries and errors.
+    /// Rewrites files with retry on transient failures (e.g., optimistic lock).
+    ///
+    /// # Errors
+    ///
+    /// Returns error if all retries exhausted or non-retryable error occurs.
     pub async fn rewrite_files(
         &self,
         added_data_files: Vec<DataFile>,
@@ -1016,6 +1034,11 @@
             .map_err(|e: iceberg::Error| CompactionError::from(e)) // Convert backon::Error to your CompactionError
     }
 
+    /// Overwrites files with retry on transient failures (e.g., optimistic lock).
+    ///
+    /// # Errors
+    ///
+    /// Returns error if all retries exhausted or non-retryable error occurs.
     pub async fn overwrite_files(
         &self,
         added_data_files: Vec<DataFile>,
@@ -1117,7 +1140,7 @@
     }
 }
 
-/// A compaction plan describing files to be rewritten and target commit location
+/// Compaction plan describing files to rewrite and target commit location.
 #[derive(Debug, Clone)]
 pub struct CompactionPlan {
     /// Group of files to be compacted together
@@ -1129,7 +1152,7 @@
 }
 
 impl CompactionPlan {
-    /// Create a new compaction plan
+    /// Creates a new compaction plan.
     pub fn new(
         file_group: FileGroup,
         to_branch: impl Into<Cow<'static, str>>,
@@ -1142,7 +1165,7 @@
         }
     }
 
-    /// Create a dummy/empty plan for testing
+    /// Creates an empty plan for testing.
     pub fn dummy() -> Self {
         Self {
             file_group: FileGroup::empty(),
@@ -1151,17 +1174,17 @@
         }
     }
 
-    /// Get the total number of files to be compacted
+    /// Returns total number of files to be compacted.
     pub fn file_count(&self) -> usize {
         self.file_group.input_files_count()
     }
 
-    /// Get the total size in bytes of files to be compacted
+    /// Returns total size in bytes of files to be compacted.
     pub fn total_bytes(&self) -> u64 {
         self.file_group.input_total_bytes()
     }
 
-    /// Get the number of file groups (always 1 for a single plan)
+    /// Returns group count: 0 if empty, 1 otherwise.
     pub fn group_count(&self) -> usize {
         if self.file_group.is_empty() {
             0
@@ -1170,37 +1193,37 @@
         }
     }
 
-    /// Get the recommended executor parallelism
+    /// Returns recommended executor parallelism from file group.
     pub fn recommended_executor_parallelism(&self) -> usize {
         self.file_group.executor_parallelism
     }
 
-    /// Get the recommended output parallelism
+    /// Returns recommended output parallelism from file group.
     pub fn recommended_output_parallelism(&self) -> usize {
         self.file_group.output_parallelism
     }
 }
 
-/// Planner for generating compaction plans from table snapshots
+/// Planner for generating compaction plans from table snapshots.
 pub struct CompactionPlanner {
     config: CompactionPlanningConfig,
 }
 
 impl CompactionPlanner {
-    /// Create a new planner with the given configuration
+    /// Creates a new planner with the given configuration.
     pub fn new(config: CompactionPlanningConfig) -> Self {
         Self { config }
     }
 
-<<<<<<< HEAD
-    /// Plan a compaction based on the provided table
-    /// The compaction type is determined by the config variant
-=======
-    /// Plan compaction for a specific branch
-    ///
-    /// Returns a list of compaction plans, each representing a group of files
-    /// to be compacted together based on the configured grouping strategy.
->>>>>>> c913507e
+    /// Plans compaction for a specific branch.
+    ///
+    /// # Returns
+    ///
+    /// Vector of `CompactionPlan` based on file grouping strategy.
+    ///
+    /// # Errors
+    ///
+    /// Returns error if branch snapshot not found or file grouping fails.
     pub async fn plan_compaction_with_branch(
         &self,
         table: &Table,
@@ -1230,28 +1253,14 @@
         }
     }
 
-<<<<<<< HEAD
+    /// Plans compaction for the main branch.
     pub async fn plan_compaction(&self, table: &Table) -> Result<Vec<CompactionPlan>> {
         self.plan_compaction_with_branch(table, MAIN_BRANCH).await
-=======
-    /// Plan compaction for the main branch
-    ///
-    /// This is a convenience method that calls [`plan_compaction_with_branch`](Self::plan_compaction_with_branch)
-    /// with `MAIN_BRANCH`.
-    pub async fn plan_compaction(
-        &self,
-        table: &Table,
-        compaction_type: CompactionType,
-    ) -> Result<Vec<CompactionPlan>> {
-        self.plan_compaction_with_branch(table, compaction_type, MAIN_BRANCH)
-            .await
->>>>>>> c913507e
-    }
-
-    // Template method pattern: These methods can be overridden for specific compaction types
-
-    /// Hook for customizing file grouping logic beyond simple `FileStrategy`
-    /// Default implementation uses `FileStrategy`, but complex compaction types can override
+    }
+
+    /// Customization point for file grouping logic.
+    ///
+    /// Default implementation uses `FileStrategy`. Override for custom behavior.
     async fn group_files_for_compaction(
         &self,
         table: &Table,
@@ -1786,7 +1795,7 @@
         let catalog_arc = Arc::new(catalog);
 
         let compaction_config = CompactionConfigBuilder::default()
-            .planning(CompactionPlanningConfig::MergeSmallDataFiles(
+            .planning(CompactionPlanningConfig::SmallFiles(
                 SmallFilesConfigBuilder::default()
                     .small_file_threshold_bytes(small_file_threshold)
                     .build()
@@ -1795,33 +1804,15 @@
             .build()
             .unwrap();
 
-<<<<<<< HEAD
         let compaction = CompactionBuilder::new(catalog_arc.clone(), table_ident.clone())
             .with_config(Arc::new(compaction_config))
             .build();
-=======
-        let compaction = CompactionBuilder::new(
-            catalog_arc.clone(),
-            table_ident.clone(),
-            CompactionType::SmallFiles,
-        )
-        .with_config(Arc::new(compaction_config))
-        .build();
->>>>>>> c913507e
 
         let planner = CompactionPlanner::new(compaction.config.as_ref().unwrap().planning.clone());
 
         // Get the files that would be grouped for compaction
         let files_to_compact = planner
-<<<<<<< HEAD
             .group_files_for_compaction(&updated_table, snapshot_before.snapshot_id())
-=======
-            .group_files_for_compaction(
-                &updated_table,
-                snapshot_before.snapshot_id(),
-                super::CompactionType::SmallFiles,
-            )
->>>>>>> c913507e
             .await
             .unwrap();
 
@@ -2128,7 +2119,7 @@
 
         // Test small files compaction on main branch
         let small_file_threshold = 900u64; // 900B threshold
-        let planning_config = CompactionPlanningConfig::MergeSmallDataFiles(
+        let planning_config = CompactionPlanningConfig::SmallFiles(
             SmallFilesConfigBuilder::default()
                 .small_file_threshold_bytes(small_file_threshold)
                 .build()
@@ -2138,15 +2129,7 @@
         let branch_planner = CompactionPlanner::new(planning_config.clone());
 
         let branch_plans = branch_planner
-<<<<<<< HEAD
             .plan_compaction_with_branch(&updated_table, new_branch)
-=======
-            .plan_compaction_with_branch(
-                &updated_table,
-                super::CompactionType::SmallFiles,
-                new_branch,
-            )
->>>>>>> c913507e
             .await
             .unwrap();
 
@@ -2159,19 +2142,9 @@
         assert!(input_file_path.contains("small-branch"));
 
         // Run the actual compaction on the branch
-<<<<<<< HEAD
         let branch_compaction = CompactionBuilder::new(Arc::new(catalog), table_ident.clone())
             .with_to_branch(new_branch.to_owned())
             .build();
-=======
-        let branch_compaction = CompactionBuilder::new(
-            Arc::new(catalog),
-            table_ident.clone(),
-            CompactionType::SmallFiles,
-        )
-        .with_to_branch(new_branch.to_owned())
-        .build();
->>>>>>> c913507e
 
         let rewrite_files_resp = branch_compaction
             .compact_with_plan(
