/*
 * Copyright 2025 BergLoom
 *
 * Licensed under the Apache License, Version 2.0 (the "License");
 * you may not use this file except in compliance with the License.
 * You may obtain a copy of the License at
 *
 *     http://www.apache.org/licenses/LICENSE-2.0
 *
 * Unless required by applicable law or agreed to in writing, software
 * distributed under the License is distributed on an "AS IS" BASIS,
 * WITHOUT WARRANTIES OR CONDITIONS OF ANY KIND, either express or implied.
 * See the License for the specific language governing permissions and
 * limitations under the License.
 */

use std::any::Any;
use std::collections::BinaryHeap;
use std::pin::Pin;
use std::sync::Arc;
use std::vec;

use async_stream::try_stream;
use datafusion::arrow::array::{Int64Array, RecordBatch, StringArray};
use datafusion::arrow::compute::concat_batches;
use datafusion::arrow::datatypes::{Field, Schema, SchemaRef as ArrowSchemaRef};
use datafusion::error::{DataFusionError, Result as DFResult};
use datafusion::execution::{SendableRecordBatchStream, TaskContext};
use datafusion::physical_expr::EquivalenceProperties;
use datafusion::physical_plan::execution_plan::{Boundedness, EmissionType};
use datafusion::physical_plan::stream::RecordBatchStreamAdapter;
use datafusion::physical_plan::{DisplayAs, ExecutionPlan, Partitioning, PlanProperties};
use datafusion::prelude::Expr;
use futures::{Stream, StreamExt, TryStreamExt};
use iceberg::arrow::ArrowReaderBuilder;
use iceberg::expr::Predicate;
use iceberg::io::FileIO;
use iceberg::scan::FileScanTask;
use iceberg_datafusion::physical_plan::expr_to_predicate::convert_filters_to_predicate;
use iceberg_datafusion::to_datafusion_error;

use super::datafusion_processor::SYS_HIDDEN_SEQ_NUM;

struct RecordBatchBuffer {
    buffer: Vec<RecordBatch>,
    current_rows: usize,

    max_record_batch_rows: usize,
}

impl RecordBatchBuffer {
    fn new(max_record_batch_rows: usize) -> Self {
        Self {
            buffer: vec![],
            current_rows: 0,
            max_record_batch_rows,
        }
    }

    fn add(&mut self, batch: RecordBatch) -> Result<Option<RecordBatch>, DataFusionError> {
        // Case 1: New batch itself is large enough and buffer is empty or too small to be significant
        if batch.num_rows() >= self.max_record_batch_rows && self.buffer.is_empty() {
            // Buffer was empty, yield current large batch directly
            return Ok(Some(batch));
        }

        // Case 2: Buffer will overflow with the new batch
        if !self.buffer.is_empty()
            && (self.current_rows + batch.num_rows() > self.max_record_batch_rows)
        {
            let combined = self.finish_internal()?; // Drain and combine buffer
            self.current_rows = batch.num_rows();
            self.buffer.push(batch); // Add current batch to now-empty buffer
            return Ok(combined); // Return the combined batch from buffer
        }

        // Case 3: Buffer has space
        self.current_rows += batch.num_rows();
        self.buffer.push(batch);
        Ok(None)
    }

    // Helper to drain and combine buffer, used by add and finish
    fn finish_internal(&mut self) -> Result<Option<RecordBatch>, DataFusionError> {
        if self.buffer.is_empty() {
            return Ok(None);
        }
        let schema_to_use = self.buffer[0].schema();
        let batches_to_combine: Vec<_> = self.buffer.drain(..).collect();
        let combined = concat_batches(&schema_to_use, &batches_to_combine)?;
        self.current_rows = 0;
        Ok(Some(combined))
    }

    fn finish(mut self) -> Result<Option<RecordBatch>, DataFusionError> {
        self.finish_internal()
    }
}

/// An execution plan for scanning iceberg file scan tasks
#[derive(Debug)]
pub(crate) struct IcebergFileTaskScan {
    file_scan_tasks_group: Vec<Vec<FileScanTask>>,
    plan_properties: PlanProperties,
    projection: Option<Vec<String>>,
    predicates: Option<Predicate>,
    file_io: FileIO,
    need_seq_num: bool,
    need_file_path_and_pos: bool,
    max_record_batch_rows: usize,
}

impl IcebergFileTaskScan {
    #[allow(clippy::too_many_arguments)]
    pub(crate) fn new(
        file_scan_tasks: Vec<FileScanTask>,
        schema: ArrowSchemaRef,
        projection: Option<&Vec<usize>>,
        filters: &[Expr],
        file_io: &FileIO,
        need_seq_num: bool,
        need_file_path_and_pos: bool,
        batch_parallelism: usize,
<<<<<<< HEAD
    ) -> Result<Self, DataFusionError> {
=======
        max_record_batch_rows: usize,
    ) -> Self {
>>>>>>> 8b52670a
        let output_schema = match projection {
            None => schema.clone(),
            Some(projection) => Arc::new(schema.project(projection).unwrap()),
        };
        let projection = get_column_names(schema.clone(), projection);
        let file_scan_tasks_projection = if let Some(projection) = &projection {
            file_scan_tasks
                .into_iter()
                .map(|mut task| {
                    let project_field_ids = projection
                        .iter()
                        .filter_map(|name| task.schema().field_id_by_name(name))
                        .collect::<Vec<_>>();
                    let new_schema = iceberg::spec::Schema::builder()
                        .with_fields(
                            projection
                                .iter()
                                .filter_map(|name| task.schema().field_by_name(name).cloned()),
                        )
                        .build()
                        .map_err(to_datafusion_error)?;
                    task.schema = Arc::new(new_schema);
                    task.project_field_ids = project_field_ids;
                    Ok(task)
                })
                .collect::<Result<Vec<_>, DataFusionError>>()?
        } else {
            file_scan_tasks
        };
        let file_scan_tasks_group = split_n_vecs(file_scan_tasks_projection, batch_parallelism);
        let plan_properties =
            Self::compute_properties(output_schema.clone(), file_scan_tasks_group.len());
        let predicates = convert_filters_to_predicate(filters);

        Ok(Self {
            file_scan_tasks_group,
            plan_properties,
            projection,
            predicates,
            file_io: file_io.clone(),
            need_seq_num,
            need_file_path_and_pos,
<<<<<<< HEAD
        })
=======
            max_record_batch_rows,
        }
>>>>>>> 8b52670a
    }

    /// Computes [`PlanProperties`] used in query optimization.
    fn compute_properties(schema: ArrowSchemaRef, partitioning_size: usize) -> PlanProperties {
        // TODO:
        // This is more or less a placeholder, to be replaced
        // once we support output-partitioning
        PlanProperties::new(
            EquivalenceProperties::new(schema),
            Partitioning::UnknownPartitioning(partitioning_size),
            EmissionType::Incremental,
            Boundedness::Bounded,
        )
    }
}

/// Uniformly distribute scan tasks to compute nodes.
/// It's deterministic so that it can best utilize the data locality.
///
/// # Arguments
/// * `file_scan_tasks`: The file scan tasks to be split.
/// * `split_num`: The number of splits to be created.
///
/// This algorithm is based on a min-heap. It will push all groups into the heap, and then pop the smallest group and add the file scan task to it.
/// Ensure that the total length of each group is as balanced as possible.
/// The time complexity is O(n log k), where n is the number of file scan tasks and k is the number of splits.
/// The space complexity is O(k), where k is the number of splits.
/// The algorithm is stable, so the order of the file scan tasks will be preserved.
fn split_n_vecs(file_scan_tasks: Vec<FileScanTask>, split_num: usize) -> Vec<Vec<FileScanTask>> {
    use std::cmp::{Ordering, Reverse};

    #[derive(Default)]
    struct FileScanTaskGroup {
        idx: usize,
        tasks: Vec<FileScanTask>,
        total_length: u64,
    }

    impl Ord for FileScanTaskGroup {
        fn cmp(&self, other: &Self) -> Ordering {
            // when total_length is the same, we will sort by index
            if self.total_length == other.total_length {
                self.idx.cmp(&other.idx)
            } else {
                self.total_length.cmp(&other.total_length)
            }
        }
    }

    impl PartialOrd for FileScanTaskGroup {
        fn partial_cmp(&self, other: &Self) -> Option<Ordering> {
            Some(self.cmp(other))
        }
    }

    impl Eq for FileScanTaskGroup {}

    impl PartialEq for FileScanTaskGroup {
        fn eq(&self, other: &Self) -> bool {
            self.total_length == other.total_length
        }
    }

    let mut heap = BinaryHeap::new();
    // push all groups into heap
    for idx in 0..split_num {
        heap.push(Reverse(FileScanTaskGroup {
            idx,
            tasks: vec![],
            total_length: 0,
        }));
    }

    for file_task in file_scan_tasks {
        let mut group = heap.peek_mut().unwrap();
        group.0.total_length += file_task.length;
        group.0.tasks.push(file_task);
    }

    // convert heap into vec and extract tasks
    heap.into_vec()
        .into_iter()
        .map(|reverse_group| reverse_group.0.tasks)
        .collect()
}

impl ExecutionPlan for IcebergFileTaskScan {
    fn name(&self) -> &str {
        "IcebergFileTaskScan"
    }

    fn as_any(&self) -> &dyn Any {
        self
    }

    fn children(&self) -> Vec<&Arc<(dyn ExecutionPlan + 'static)>> {
        vec![]
    }

    fn with_new_children(
        self: Arc<Self>,
        _children: Vec<Arc<dyn ExecutionPlan>>,
    ) -> DFResult<Arc<dyn ExecutionPlan>> {
        Ok(self)
    }

    fn properties(&self) -> &PlanProperties {
        &self.plan_properties
    }

    fn execute(
        &self,
        partition: usize,
        _context: Arc<TaskContext>,
    ) -> DFResult<SendableRecordBatchStream> {
        let fut = get_batch_stream(
            self.file_io.clone(),
            self.file_scan_tasks_group[partition].clone(),
            self.need_seq_num,
            self.need_file_path_and_pos,
            self.max_record_batch_rows,
        );
        let stream = futures::stream::once(fut).try_flatten();

        Ok(Box::pin(RecordBatchStreamAdapter::new(
            self.schema(),
            stream,
        )))
    }
}

/// Gets a stream of record batches from a list of file scan tasks
async fn get_batch_stream(
    file_io: FileIO,
    file_scan_tasks: Vec<FileScanTask>,
    need_seq_num: bool,
    need_file_path_and_pos: bool,
    max_record_batch_rows: usize,
) -> DFResult<Pin<Box<dyn Stream<Item = DFResult<RecordBatch>> + Send>>> {
    let stream = try_stream! {
        let mut record_batch_buffer = RecordBatchBuffer::new(max_record_batch_rows);
        for task in file_scan_tasks {
            let file_path = task.data_file_path.clone();
            let data_file_content = task.data_file_content;
            let sequence_number = task.sequence_number;
            let task_stream = futures::stream::iter(vec![Ok(task)]).boxed();
            let arrow_reader_builder = ArrowReaderBuilder::new(file_io.clone()).with_batch_size(max_record_batch_rows);
            let mut batch_stream = arrow_reader_builder.build()
                .read(task_stream)
                .await
                .map_err(to_datafusion_error)?;
            let mut index_start = 0;
            while let Some(batch) = batch_stream.next().await {
                let mut batch = batch.map_err(to_datafusion_error)?;
                let batch = match data_file_content {
                    iceberg::spec::DataContentType::Data => {
                        // add sequence number if needed
                        if need_seq_num {
                            batch = add_seq_num_into_batch(batch, sequence_number)?;
                        }
                        // add file path and position if needed
                        if need_file_path_and_pos {
                            batch = add_file_path_pos_into_batch(batch, &file_path, index_start)?;
                            index_start += batch.num_rows() as i64;
                        }
                        batch
                    }
                    iceberg::spec::DataContentType::PositionDeletes => {
                        batch
                    },
                    iceberg::spec::DataContentType::EqualityDeletes => {
                        add_seq_num_into_batch(batch, sequence_number)?
                    },
                };
                if let Some(batch) = record_batch_buffer.add(batch)? {
                    yield batch;
                }
            }
        }
        if let Some(batch) = record_batch_buffer.finish()? {
            yield batch;
        }
    };
    Ok(Box::pin(stream))
}

/// Adds a sequence number column to a record batch
fn add_seq_num_into_batch(batch: RecordBatch, seq_num: i64) -> DFResult<RecordBatch> {
    let schema = batch.schema();
    let seq_num_field = Arc::new(Field::new(
        SYS_HIDDEN_SEQ_NUM,
        datafusion::arrow::datatypes::DataType::Int64,
        false,
    ));
    let mut new_fields = schema.fields().to_vec();
    new_fields.push(seq_num_field);
    let new_schema = Arc::new(Schema::new(new_fields));

    let mut columns = batch.columns().to_vec();
    columns.push(Arc::new(Int64Array::from(vec![seq_num; batch.num_rows()])));
    RecordBatch::try_new(new_schema, columns)
        .map_err(|e| datafusion::error::DataFusionError::ArrowError(e, None))
}

/// Adds a file path and position column to a record batch
fn add_file_path_pos_into_batch(
    batch: RecordBatch,
    file_path: &str,
    index_start: i64,
) -> DFResult<RecordBatch> {
    let schema = batch.schema();
    let file_path_field = Arc::new(Field::new(
        "file_path",
        datafusion::arrow::datatypes::DataType::Utf8,
        false,
    ));
    let pos_field = Arc::new(Field::new(
        "pos",
        datafusion::arrow::datatypes::DataType::Int64,
        false,
    ));
    let mut new_fields = schema.fields().to_vec();
    new_fields.push(file_path_field);
    new_fields.push(pos_field);
    let new_schema = Arc::new(Schema::new(new_fields));

    let mut columns = batch.columns().to_vec();
    columns.push(Arc::new(StringArray::from(vec![
        file_path;
        batch.num_rows()
    ])));
    columns.push(Arc::new(Int64Array::from_iter(
        (index_start..(index_start + batch.num_rows() as i64)).collect::<Vec<i64>>(),
    )));
    RecordBatch::try_new(new_schema, columns)
        .map_err(|e| datafusion::error::DataFusionError::ArrowError(e, None))
}

impl DisplayAs for IcebergFileTaskScan {
    fn fmt_as(
        &self,
        _t: datafusion::physical_plan::DisplayFormatType,
        f: &mut std::fmt::Formatter,
    ) -> std::fmt::Result {
        write!(
            f,
            "IcebergTableScan projection:[{}] predicate:[{}]",
            self.projection
                .clone()
                .map_or(String::new(), |v| v.join(",")),
            self.predicates
                .clone()
                .map_or(String::from(""), |p| format!("{}", p))
        )
    }
}

pub fn get_column_names(
    schema: ArrowSchemaRef,
    projection: Option<&Vec<usize>>,
) -> Option<Vec<String>> {
    projection.map(|v| {
        v.iter()
            .map(|p| schema.field(*p).name().clone())
            .collect::<Vec<String>>()
    })
}

#[cfg(test)]
mod tests {
    use super::*;
    use datafusion::arrow::datatypes::{DataType as ArrowDataType, SchemaBuilder};
    use iceberg::scan::FileScanTask;
    use iceberg::spec::{DataContentType, Schema};
    use std::sync::Arc;

    fn create_file_scan_task(length: u64, file_id: u64) -> FileScanTask {
        FileScanTask {
            length,
            start: 0,
            record_count: Some(0),
            data_file_path: format!("test_{}.parquet", file_id),
            data_file_content: DataContentType::Data,
            data_file_format: iceberg::spec::DataFileFormat::Parquet,
            schema: Arc::new(Schema::builder().build().unwrap()),
            project_field_ids: vec![],
            predicate: None,
            deletes: vec![],
            sequence_number: 0,
            equality_ids: vec![],
            file_size_in_bytes: 0,
        }
    }

    #[test]
    fn test_split_n_vecs_basic() {
        let file_scan_tasks = (1..=12)
            .map(|i| create_file_scan_task(i + 100, i))
            .collect::<Vec<_>>();

        let groups = split_n_vecs(file_scan_tasks, 3);

        assert_eq!(groups.len(), 3);

        let group_lengths: Vec<u64> = groups
            .iter()
            .map(|group| group.iter().map(|task| task.length).sum())
            .collect();

        let max_length = *group_lengths.iter().max().unwrap();
        let min_length = *group_lengths.iter().min().unwrap();
        assert!(max_length - min_length <= 10, "Groups should be balanced");

        let total_tasks: usize = groups.iter().map(|group| group.len()).sum();
        assert_eq!(total_tasks, 12);
    }

    #[test]
    fn test_split_n_vecs_empty() {
        let file_scan_tasks = Vec::new();
        let groups = split_n_vecs(file_scan_tasks, 3);
        assert_eq!(groups.len(), 3);
        assert!(groups.iter().all(|group| group.is_empty()));
    }

    #[test]
    fn test_split_n_vecs_single_task() {
        let file_scan_tasks = vec![create_file_scan_task(100, 1)];
        let groups = split_n_vecs(file_scan_tasks, 3);
        assert_eq!(groups.len(), 3);
        assert_eq!(groups.iter().filter(|group| !group.is_empty()).count(), 1);
    }

    #[test]
    fn test_split_n_vecs_uneven_distribution() {
        let file_scan_tasks = vec![
            create_file_scan_task(1000, 1),
            create_file_scan_task(100, 2),
            create_file_scan_task(100, 3),
            create_file_scan_task(100, 4),
            create_file_scan_task(100, 5),
        ];

        let groups = split_n_vecs(file_scan_tasks, 2);
        assert_eq!(groups.len(), 2);

        let group_with_large_task = groups
            .iter()
            .find(|group| group.iter().any(|task| task.length == 1000))
            .unwrap();
        assert_eq!(group_with_large_task.len(), 1);
    }

    #[test]
    fn test_split_n_vecs_same_files_distribution() {
        let file_scan_tasks = vec![
            create_file_scan_task(100, 1),
            create_file_scan_task(100, 2),
            create_file_scan_task(100, 3),
            create_file_scan_task(100, 4),
            create_file_scan_task(100, 5),
            create_file_scan_task(100, 6),
            create_file_scan_task(100, 7),
            create_file_scan_task(100, 8),
        ];

        let groups = split_n_vecs(file_scan_tasks.clone(), 4)
            .iter()
            .map(|g| {
                g.iter()
                    .map(|task| task.data_file_path.clone())
                    .collect::<Vec<_>>()
            })
            .collect::<Vec<_>>();

        for _ in 0..10000 {
            let groups_2 = split_n_vecs(file_scan_tasks.clone(), 4)
                .iter()
                .map(|g| {
                    g.iter()
                        .map(|task| task.data_file_path.clone())
                        .collect::<Vec<_>>()
                })
                .collect::<Vec<_>>();

            assert_eq!(groups, groups_2);
        }
    }

    use datafusion::arrow::array::Int32Array;

    // Helper function to create a RecordBatch with a single Int32 column and specified number of rows
    fn create_test_batch(num_rows: usize, schema_opt: Option<ArrowSchemaRef>) -> RecordBatch {
        // Renamed schema to schema_opt for clarity
        let schema = schema_opt.unwrap_or_else(|| {
            let mut builder = SchemaBuilder::new();
            builder.push(Field::new(
                "a",
                ArrowDataType::Int32, // Use ArrowDataType explicitly
                false,
            ));
            Arc::new(builder.finish()) // Use builder.finish() to get the Schema
        });
        let arr = Arc::new(Int32Array::from_iter_values(0..num_rows as i32));
        RecordBatch::try_new(schema, vec![arr]).unwrap()
    }

    // ... existing tests for split_n_vecs ...

    #[test]
    fn test_record_batch_buffer_empty_buffer_large_batch() {
        let max_rows = 100;
        let mut buffer = RecordBatchBuffer::new(max_rows);
        let large_batch = create_test_batch(max_rows, None); // Exactly max_rows

        // Case 1: New batch is large and buffer is empty. Yield new batch directly.
        let result = buffer.add(large_batch.clone()).unwrap();
        assert!(result.is_some(), "Should yield the large batch");
        assert_eq!(result.unwrap().num_rows(), max_rows);
        assert_eq!(buffer.current_rows, 0, "Buffer current_rows should be 0");
        assert!(buffer.buffer.is_empty(), "Buffer should be empty");

        let large_batch_over = create_test_batch(max_rows + 10, None); // Over max_rows
        let result_over = buffer.add(large_batch_over.clone()).unwrap();
        assert!(result_over.is_some(), "Should yield the large batch");
        assert_eq!(result_over.unwrap().num_rows(), max_rows + 10);
        assert_eq!(buffer.current_rows, 0);
        assert!(buffer.buffer.is_empty());
    }

    #[test]
    fn test_record_batch_buffer_overflow_and_yield() {
        let max_rows = 100;
        let mut buffer = RecordBatchBuffer::new(max_rows);

        // Add some initial batches that don't fill the buffer
        let batch1 = create_test_batch(30, None);
        let batch1_rows = batch1.num_rows();
        assert!(buffer.add(batch1).unwrap().is_none());
        assert_eq!(buffer.current_rows, batch1_rows);
        assert_eq!(buffer.buffer.len(), 1);

        let batch2 = create_test_batch(40, None);
        let batch2_rows = batch2.num_rows();
        assert!(buffer.add(batch2).unwrap().is_none());
        assert_eq!(buffer.current_rows, batch1_rows + batch2_rows); // 30 + 40 = 70
        assert_eq!(buffer.buffer.len(), 2);

        // Add a batch that will cause an overflow
        let batch3 = create_test_batch(50, None); // 70 + 50 = 120 > 100
        let batch3_rows = batch3.num_rows();
        let result = buffer.add(batch3.clone()).unwrap();

        // Case 2: Buffer is not empty and adding new batch would overflow.
        // Yield combined content of current buffer, then add new batch to now-empty buffer.
        assert!(
            result.is_some(),
            "Should yield the combined batch from buffer"
        );
        assert_eq!(
            result.unwrap().num_rows(),
            batch1_rows + batch2_rows, // 70 rows
            "Yielded batch should have rows from batch1 and batch2"
        );
        assert_eq!(
            buffer.current_rows, batch3_rows,
            "Buffer current_rows should be batch3's rows"
        );
        assert_eq!(
            buffer.buffer.len(),
            1,
            "Buffer should now contain only batch3"
        );
        assert_eq!(buffer.buffer[0].num_rows(), batch3_rows);
    }

    #[test]
    fn test_record_batch_buffer_add_to_buffer_no_yield() {
        let max_rows = 100;
        let mut buffer = RecordBatchBuffer::new(max_rows);

        let batch1 = create_test_batch(30, None);
        let batch1_rows = batch1.num_rows();
        // Case 3: Buffer has space
        assert!(buffer.add(batch1).unwrap().is_none());
        assert_eq!(buffer.current_rows, batch1_rows);
        assert_eq!(buffer.buffer.len(), 1);

        let batch2 = create_test_batch(40, None);
        let batch2_rows = batch2.num_rows();
        assert!(buffer.add(batch2).unwrap().is_none());
        assert_eq!(buffer.current_rows, batch1_rows + batch2_rows);
        assert_eq!(buffer.buffer.len(), 2);
    }

    #[test]
    fn test_record_batch_buffer_finish_with_remaining() {
        let max_rows = 100;
        let mut buffer = RecordBatchBuffer::new(max_rows);

        let batch1 = create_test_batch(30, None);
        let batch1_rows = batch1.num_rows();
        buffer.add(batch1).unwrap();

        let batch2 = create_test_batch(40, None);
        let batch2_rows = batch2.num_rows();
        buffer.add(batch2).unwrap();

        let result = buffer.finish().unwrap();
        assert!(result.is_some(), "Finish should yield remaining batches");
        assert_eq!(result.unwrap().num_rows(), batch1_rows + batch2_rows);
    }

    #[test]
    fn test_record_batch_buffer_finish_empty() {
        let max_rows = 100;
        let buffer = RecordBatchBuffer::new(max_rows);
        let result = buffer.finish().unwrap();
        assert!(result.is_none(), "Finish on empty buffer should yield None");
    }

    #[test]
    fn test_record_batch_buffer_add_multiple_then_overflow() {
        let max_rows = 100;
        let mut buffer = RecordBatchBuffer::new(max_rows);

        // Add batches that sum up to less than max_rows
        buffer.add(create_test_batch(20, None)).unwrap(); // current_rows = 20
        buffer.add(create_test_batch(30, None)).unwrap(); // current_rows = 50
        buffer.add(create_test_batch(40, None)).unwrap(); // current_rows = 90
        assert_eq!(buffer.current_rows, 90);
        assert_eq!(buffer.buffer.len(), 3);

        // Add a batch that causes overflow
        let overflow_batch = create_test_batch(25, None); // 90 + 25 = 115 > 100
        let overflow_batch_rows = overflow_batch.num_rows();
        let yielded_batch = buffer.add(overflow_batch.clone()).unwrap();

        assert!(yielded_batch.is_some());
        assert_eq!(
            yielded_batch.unwrap().num_rows(),
            90,
            "Should yield the 90 rows from buffer"
        );
        assert_eq!(
            buffer.current_rows, overflow_batch_rows,
            "Buffer should have rows of the new batch"
        );
        assert_eq!(buffer.buffer.len(), 1);
        assert_eq!(buffer.buffer[0].num_rows(), overflow_batch_rows);

        // Finish the buffer
        let final_batch = buffer.finish().unwrap();
        assert!(final_batch.is_some());
        assert_eq!(final_batch.unwrap().num_rows(), overflow_batch_rows);
    }

    #[test]
    fn test_record_batch_buffer_add_batch_exactly_fills_then_overflows() {
        let max_rows = 100;
        let mut buffer = RecordBatchBuffer::new(max_rows);

        buffer.add(create_test_batch(50, None)).unwrap(); // current_rows = 50
        // This batch makes current_rows exactly max_rows
        let exact_fill_batch = create_test_batch(50, None);
        assert!(buffer.add(exact_fill_batch).unwrap().is_none()); // 50 + 50 = 100. No yield yet.
        assert_eq!(buffer.current_rows, 100);
        assert_eq!(buffer.buffer.len(), 2);

        // Next batch will cause overflow
        let overflow_batch = create_test_batch(10, None);
        let overflow_batch_rows = overflow_batch.num_rows();
        let yielded_batch = buffer.add(overflow_batch.clone()).unwrap();

        assert!(yielded_batch.is_some());
        assert_eq!(
            yielded_batch.unwrap().num_rows(),
            100,
            "Should yield the 100 rows"
        );
        assert_eq!(buffer.current_rows, overflow_batch_rows);
        assert_eq!(buffer.buffer.len(), 1);
        assert_eq!(buffer.buffer[0].num_rows(), overflow_batch_rows);
    }

    #[test]
    fn test_record_batch_buffer_add_to_empty_buffer_small_batch() {
        let max_rows = 100;
        let mut buffer = RecordBatchBuffer::new(max_rows);
        let small_batch = create_test_batch(10, None);
        let small_batch_rows = small_batch.num_rows();

        // Case 3: Buffer was empty and new batch is not "large".
        let result = buffer.add(small_batch).unwrap();
        assert!(result.is_none(), "Should not yield the small batch");
        assert_eq!(buffer.current_rows, small_batch_rows);
        assert_eq!(buffer.buffer.len(), 1);
    }
}<|MERGE_RESOLUTION|>--- conflicted
+++ resolved
@@ -121,12 +121,8 @@
         need_seq_num: bool,
         need_file_path_and_pos: bool,
         batch_parallelism: usize,
-<<<<<<< HEAD
+        max_record_batch_rows: usize,
     ) -> Result<Self, DataFusionError> {
-=======
-        max_record_batch_rows: usize,
-    ) -> Self {
->>>>>>> 8b52670a
         let output_schema = match projection {
             None => schema.clone(),
             Some(projection) => Arc::new(schema.project(projection).unwrap()),
@@ -169,12 +165,8 @@
             file_io: file_io.clone(),
             need_seq_num,
             need_file_path_and_pos,
-<<<<<<< HEAD
+            max_record_batch_rows,
         })
-=======
-            max_record_batch_rows,
-        }
->>>>>>> 8b52670a
     }
 
     /// Computes [`PlanProperties`] used in query optimization.
