/*
 * Copyright 2025 iceberg-compaction
 *
 * Licensed under the Apache License, Version 2.0 (the "License");
 * you may not use this file except in compliance with the License.
 * You may obtain a copy of the License at
 *
 *     http://www.apache.org/licenses/LICENSE-2.0
 *
 * Unless required by applicable law or agreed to in writing, software
 * distributed under the License is distributed on an "AS IS" BASIS,
 * WITHOUT WARRANTIES OR CONDITIONS OF ANY KIND, either express or implied.
 * See the License for the specific language governing permissions and
 * limitations under the License.
 */

use std::any::Any;
use std::sync::Arc;

use async_trait::async_trait;
use datafusion::arrow::datatypes::SchemaRef as ArrowSchemaRef;
use datafusion::catalog::Session;
use datafusion::datasource::{TableProvider, TableType};
use datafusion::error::Result as DFResult;
use datafusion::logical_expr::{Expr, TableProviderFilterPushDown};
use datafusion::physical_plan::ExecutionPlan;
use iceberg::io::FileIO;
use iceberg::scan::FileScanTask;

use super::iceberg_file_task_scan::IcebergFileTaskScan;

/// A table provider for iceberg file scan tasks
#[derive(Debug, Clone)]
pub struct IcebergFileScanTaskTableProvider {
    file_scan_tasks: Vec<FileScanTask>,
    schema: ArrowSchemaRef,
    file_io: FileIO,
    need_seq_num: bool,
    need_file_path_and_pos: bool,
    executor_parallelism: usize,
    max_record_batch_rows: usize,
    file_scan_concurrency: usize,
}
impl IcebergFileScanTaskTableProvider {
    pub fn new(
        file_scan_tasks: Vec<FileScanTask>,
        schema: ArrowSchemaRef,
        file_io: FileIO,
        need_seq_num: bool,
        need_file_path_and_pos: bool,
        executor_parallelism: usize,
        max_record_batch_rows: usize,
        file_scan_concurrency: usize,
    ) -> Self {
        Self {
            file_scan_tasks,
            schema,
            file_io,
            need_seq_num,
            need_file_path_and_pos,
            executor_parallelism,
            max_record_batch_rows,
            file_scan_concurrency,
        }
    }
}
#[async_trait]
impl TableProvider for IcebergFileScanTaskTableProvider {
    fn as_any(&self) -> &dyn Any {
        self
    }

    fn schema(&self) -> ArrowSchemaRef {
        self.schema.clone()
    }

    fn table_type(&self) -> TableType {
        TableType::Base
    }

    /// Scans the iceberg file scan tasks
    ///
    /// This function creates an execution plan for scanning the iceberg file scan tasks.
    /// It uses the IcebergFileTaskScan struct to create the execution plan.
    async fn scan(
        &self,
        _state: &dyn Session,
        projection: Option<&Vec<usize>>,
        filters: &[Expr],
        _limit: Option<usize>,
    ) -> DFResult<Arc<dyn ExecutionPlan>> {
        Ok(Arc::new(IcebergFileTaskScan::new(
            self.file_scan_tasks.clone(),
            self.schema.clone(),
            projection,
            filters,
            &self.file_io,
            self.need_seq_num,
            self.need_file_path_and_pos,
            self.executor_parallelism,
            self.max_record_batch_rows,
<<<<<<< HEAD
            self.file_scan_concurrency,
        )))
=======
        )?))
>>>>>>> 0714b84c
    }

    fn supports_filters_pushdown(
        &self,
        filters: &[&Expr],
    ) -> std::result::Result<Vec<TableProviderFilterPushDown>, datafusion::error::DataFusionError>
    {
        // Push down all filters, as a single source of truth, the scanner will drop the filters which couldn't be push down
        Ok(vec![TableProviderFilterPushDown::Inexact; filters.len()])
    }
}<|MERGE_RESOLUTION|>--- conflicted
+++ resolved
@@ -99,12 +99,8 @@
             self.need_file_path_and_pos,
             self.executor_parallelism,
             self.max_record_batch_rows,
-<<<<<<< HEAD
             self.file_scan_concurrency,
-        )))
-=======
         )?))
->>>>>>> 0714b84c
     }
 
     fn supports_filters_pushdown(
