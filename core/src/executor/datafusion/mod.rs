/*
 * Copyright 2025 iceberg-compaction
 *
 * Licensed under the Apache License, Version 2.0 (the "License");
 * you may not use this file except in compliance with the License.
 * You may obtain a copy of the License at
 *
 *     http://www.apache.org/licenses/LICENSE-2.0
 *
 * Unless required by applicable law or agreed to in writing, software
 * distributed under the License is distributed on an "AS IS" BASIS,
 * WITHOUT WARRANTIES OR CONDITIONS OF ANY KIND, either express or implied.
 * See the License for the specific language governing permissions and
 * limitations under the License.
 */

use crate::{error::Result, executor::iceberg_writer::rolling_iceberg_writer, CompactionConfig};
use async_trait::async_trait;
use datafusion_processor::{DataFusionTaskContext, DatafusionProcessor};
use futures::{StreamExt, future::try_join_all};
use iceberg::{
    io::FileIO,
    spec::{DataFile, PartitionSpec, Schema},
    writer::{
        IcebergWriter, IcebergWriterBuilder,
        base_writer::data_file_writer::DataFileWriterBuilder,
        file_writer::{
            ParquetWriterBuilder,
            location_generator::{DefaultFileNameGenerator, DefaultLocationGenerator},
        },
        function_writer::fanout_partition_writer::FanoutPartitionWriterBuilder,
    },
};
use sqlx::types::Uuid;
use std::sync::Arc;
use tokio::task::JoinHandle;

use crate::CompactionError;

use super::{CompactionExecutor, RewriteFilesStat};
pub mod datafusion_processor;
use super::{RewriteFilesRequest, RewriteFilesResponse};
pub mod file_scan_task_table_provider;
pub mod iceberg_file_task_scan;

#[derive(Default)]
pub struct DataFusionExecutor {}

#[async_trait]
impl CompactionExecutor for DataFusionExecutor {
    async fn rewrite_files(&self, request: RewriteFilesRequest) -> Result<RewriteFilesResponse> {
        let RewriteFilesRequest {
            file_io,
            schema,
            input_file_scan_tasks,
            config,
            dir_path,
            partition_spec,
        } = request;

        let mut stat = RewriteFilesStat::default();
        let rewritten_files_count = input_file_scan_tasks.input_files_count();

        let datafusion_task_ctx = DataFusionTaskContext::builder()?
            .with_schema(schema)
            .with_input_data_files(input_file_scan_tasks)
            .build()?;
        let (batches, input_schema) = DatafusionProcessor::new(config.clone(), file_io.clone())
            .execute(datafusion_task_ctx)
            .await?;
        let arc_input_schema = Arc::new(input_schema);
        let mut futures = Vec::with_capacity(config.executor_parallelism);
        // build iceberg writer for each partition
        for mut batch in batches {
            let dir_path = dir_path.clone();
            let schema = arc_input_schema.clone();
            let config = config.clone();
            let file_io = file_io.clone();
            let partition_spec = partition_spec.clone();
            let future: JoinHandle<
                std::result::Result<Vec<iceberg::spec::DataFile>, CompactionError>,
            > = tokio::spawn(async move {
                let mut data_file_writer = build_iceberg_data_file_writer(
                    config.data_file_prefix.clone(),
                    dir_path,
                    schema,
                    file_io,
                    partition_spec,
                    config.clone(),
                )
                .await?;
                while let Some(b) = batch.as_mut().next().await {
                    data_file_writer.write(b?).await?;
                }
                let data_files = data_file_writer.close().await?;
                Ok(data_files)
            });
            futures.push(future);
        }
        // collect all data files from all partitions
        let output_data_files: Vec<DataFile> = try_join_all(futures)
            .await
            .map_err(|e| CompactionError::Execution(e.to_string()))?
            .into_iter()
            .map(|res| res.map(|v| v.into_iter()))
            .collect::<Result<Vec<_>>>()
            .map(|iters| iters.into_iter().flatten().collect())?;

        stat.added_files_count = output_data_files.len() as u32;
        stat.rewritten_bytes = output_data_files
            .iter()
            .map(|f| f.file_size_in_bytes())
            .sum();
        stat.rewritten_files_count = rewritten_files_count;

        Ok(RewriteFilesResponse {
            data_files: output_data_files,
            stat,
        })
    }
}

<<<<<<< HEAD
pub async fn build_iceberg_data_file_writer(
    data_file_prefix: String,
    dir_path: String,
    schema: Arc<Schema>,
    file_io: FileIO,
    partition_spec: Arc<PartitionSpec>,
    target_file_size: u64,
    write_parquet_properties: WriterProperties,
) -> Result<Box<dyn IcebergWriter>> {
    let parquet_writer_builder = build_parquet_writer_builder(
        data_file_prefix,
        dir_path,
        schema.clone(),
        file_io,
        write_parquet_properties,
    )
    .await?;
    let data_file_builder =
        DataFileWriterBuilder::new(parquet_writer_builder, None, partition_spec.spec_id());
    let data_file_size_writer = rolling_iceberg_writer::RollingIcebergWriterBuilder::new(
        data_file_builder,
        target_file_size,
    );
    let iceberg_output_writer = if partition_spec.fields().is_empty() {
        Box::new(data_file_size_writer.build().await?) as Box<dyn IcebergWriter>
    } else {
        Box::new(
            FanoutPartitionWriterBuilder::new(
                data_file_size_writer,
                partition_spec.clone(),
                schema,
            )?
            .build()
            .await?,
        ) as Box<dyn IcebergWriter>
    };
    Ok(iceberg_output_writer)
}

pub async fn build_parquet_writer_builder(
    data_file_prefix: String,
    dir_path: String,
    schema: Arc<Schema>,
    file_io: FileIO,
    write_parquet_properties: WriterProperties,
) -> Result<ParquetWriterBuilder<DefaultLocationGenerator, DefaultFileNameGenerator>> {
    let location_generator = DefaultLocationGenerator { dir_path };
    let unique_uuid_suffix = Uuid::now_v7();
    let file_name_generator = DefaultFileNameGenerator::new(
        data_file_prefix,
        Some(unique_uuid_suffix.to_string()),
        iceberg::spec::DataFileFormat::Parquet,
    );

    let parquet_writer_builder = ParquetWriterBuilder::new(
        write_parquet_properties,
        schema.clone(),
        file_io,
        location_generator,
        file_name_generator,
    );
    Ok(parquet_writer_builder)
=======
impl DataFusionExecutor {
    async fn build_iceberg_writer(
        data_file_prefix: String,
        dir_path: String,
        schema: Arc<Schema>,
        file_io: FileIO,
        partition_spec: Arc<PartitionSpec>,
        config: Arc<CompactionConfig>,
    ) -> Result<Box<dyn IcebergWriter>> {
        let location_generator = DefaultLocationGenerator { dir_path };
        let unique_uuid_suffix = Uuid::now_v7();
        let file_name_generator = DefaultFileNameGenerator::new(
            data_file_prefix,
            Some(unique_uuid_suffix.to_string()),
            iceberg::spec::DataFileFormat::Parquet,
        );

        let parquet_writer_builder = ParquetWriterBuilder::new(
            config.write_parquet_properties.clone(),
            schema.clone(),
            file_io,
            location_generator,
            file_name_generator,
        );

        let data_file_builder =
            DataFileWriterBuilder::new(parquet_writer_builder, None, partition_spec.spec_id());
        let data_file_size_writer =
            rolling_iceberg_writer::RollingIcebergWriterBuilder::new(data_file_builder)
                .with_target_file_size(config.target_file_size)
                .with_max_concurrent_closes(config.max_concurrent_closes);
        let iceberg_output_writer = if partition_spec.fields().is_empty() {
            Box::new(data_file_size_writer.build().await?) as Box<dyn IcebergWriter>
        } else {
            Box::new(
                FanoutPartitionWriterBuilder::new(
                    data_file_size_writer,
                    partition_spec.clone(),
                    schema,
                )?
                .build()
                .await?,
            ) as Box<dyn IcebergWriter>
        };
        Ok(iceberg_output_writer)
    }
>>>>>>> 363dc788
}<|MERGE_RESOLUTION|>--- conflicted
+++ resolved
@@ -14,6 +14,7 @@
  * limitations under the License.
  */
 
+use parquet::file::properties::WriterProperties;
 use crate::{error::Result, executor::iceberg_writer::rolling_iceberg_writer, CompactionConfig};
 use async_trait::async_trait;
 use datafusion_processor::{DataFusionTaskContext, DatafusionProcessor};
@@ -120,30 +121,27 @@
     }
 }
 
-<<<<<<< HEAD
 pub async fn build_iceberg_data_file_writer(
     data_file_prefix: String,
     dir_path: String,
     schema: Arc<Schema>,
     file_io: FileIO,
     partition_spec: Arc<PartitionSpec>,
-    target_file_size: u64,
-    write_parquet_properties: WriterProperties,
+    config: Arc<CompactionConfig>,
 ) -> Result<Box<dyn IcebergWriter>> {
     let parquet_writer_builder = build_parquet_writer_builder(
         data_file_prefix,
         dir_path,
         schema.clone(),
         file_io,
-        write_parquet_properties,
+        config.write_parquet_properties.clone(),
     )
     .await?;
     let data_file_builder =
         DataFileWriterBuilder::new(parquet_writer_builder, None, partition_spec.spec_id());
     let data_file_size_writer = rolling_iceberg_writer::RollingIcebergWriterBuilder::new(
         data_file_builder,
-        target_file_size,
-    );
+    ).with_target_file_size(config.target_file_size);
     let iceberg_output_writer = if partition_spec.fields().is_empty() {
         Box::new(data_file_size_writer.build().await?) as Box<dyn IcebergWriter>
     } else {
@@ -183,52 +181,4 @@
         file_name_generator,
     );
     Ok(parquet_writer_builder)
-=======
-impl DataFusionExecutor {
-    async fn build_iceberg_writer(
-        data_file_prefix: String,
-        dir_path: String,
-        schema: Arc<Schema>,
-        file_io: FileIO,
-        partition_spec: Arc<PartitionSpec>,
-        config: Arc<CompactionConfig>,
-    ) -> Result<Box<dyn IcebergWriter>> {
-        let location_generator = DefaultLocationGenerator { dir_path };
-        let unique_uuid_suffix = Uuid::now_v7();
-        let file_name_generator = DefaultFileNameGenerator::new(
-            data_file_prefix,
-            Some(unique_uuid_suffix.to_string()),
-            iceberg::spec::DataFileFormat::Parquet,
-        );
-
-        let parquet_writer_builder = ParquetWriterBuilder::new(
-            config.write_parquet_properties.clone(),
-            schema.clone(),
-            file_io,
-            location_generator,
-            file_name_generator,
-        );
-
-        let data_file_builder =
-            DataFileWriterBuilder::new(parquet_writer_builder, None, partition_spec.spec_id());
-        let data_file_size_writer =
-            rolling_iceberg_writer::RollingIcebergWriterBuilder::new(data_file_builder)
-                .with_target_file_size(config.target_file_size)
-                .with_max_concurrent_closes(config.max_concurrent_closes);
-        let iceberg_output_writer = if partition_spec.fields().is_empty() {
-            Box::new(data_file_size_writer.build().await?) as Box<dyn IcebergWriter>
-        } else {
-            Box::new(
-                FanoutPartitionWriterBuilder::new(
-                    data_file_size_writer,
-                    partition_spec.clone(),
-                    schema,
-                )?
-                .build()
-                .await?,
-            ) as Box<dyn IcebergWriter>
-        };
-        Ok(iceberg_output_writer)
-    }
->>>>>>> 363dc788
 }