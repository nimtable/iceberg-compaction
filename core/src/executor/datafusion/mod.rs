use crate::error::Result;
/*
 * Copyright 2025 IC
 *
 * Licensed under the Apache License, Version 2.0 (the "License");
 * you may not use this file except in compliance with the License.
 * You may obtain a copy of the License at
 *
 *     http://www.apache.org/licenses/LICENSE-2.0
 *
 * Unless required by applicable law or agreed to in writing, software
 * distributed under the License is distributed on an "AS IS" BASIS,
 * WITHOUT WARRANTIES OR CONDITIONS OF ANY KIND, either express or implied.
 * See the License for the specific language governing permissions and
 * limitations under the License.
 */

use ::datafusion::{
    parquet::file::properties::WriterProperties,
    prelude::{SessionConfig, SessionContext},
};
use async_trait::async_trait;
use file_scan_task_table_provider::IcebergFileScanTaskTableProvider;
use futures::{StreamExt, future::try_join_all};
use iceberg::{
    arrow::schema_to_arrow_schema,
    io::FileIO,
    scan::FileScanTask,
    spec::{DataFile, NestedField, PartitionSpec, PrimitiveType, Schema, Type},
    writer::{
        IcebergWriter, IcebergWriterBuilder,
        base_writer::data_file_writer::DataFileWriterBuilder,
        file_writer::{
            ParquetWriterBuilder,
            location_generator::{DefaultFileNameGenerator, DefaultLocationGenerator},
        },
        function_writer::fanout_partition_writer::FanoutPartitionWriterBuilder,
    },
};
use sqlx::types::Uuid;
use std::sync::Arc;
use tokio::task::JoinHandle;

use crate::CompactionError;

use super::{
    CompactionExecutor, InputFileScanTasks, RewriteFilesRequest, RewriteFilesResponse,
    RewriteFilesStat,
};
pub mod file_scan_task_table_provider;
pub mod iceberg_file_task_scan;
pub mod sql_builder;

const SEQ_NUM: &str = "seq_num";
const FILE_PATH: &str = "file_path";
const POS: &str = "pos";
const DATA_FILE_TABLE: &str = "data_file_table";
const POSITION_DELETE_TABLE: &str = "position_delete_table";
const EQUALITY_DELETE_TABLE: &str = "equality_delete_table";
const DEFAULT_PREFIX: &str = "10";

#[derive(Default)]
pub struct DataFusionExecutor {}

#[async_trait]
impl CompactionExecutor for DataFusionExecutor {
<<<<<<< HEAD
    async fn rewrite_files(
        &self,
        file_io: FileIO,
        schema: Arc<Schema>,
        input_file_scan_tasks: InputFileScanTasks,
        config: Arc<CompactionConfig>,
        dir_path: String,
        partition_spec: Arc<PartitionSpec>,
    ) -> Result<CompactionResult, CompactionError> {
=======
    async fn rewrite_files(request: RewriteFilesRequest) -> Result<RewriteFilesResponse> {
        let RewriteFilesRequest {
            file_io,
            schema,
            input_file_scan_tasks,
            config,
            dir_path,
            partition_spec,
        } = request;
>>>>>>> f2268b9e
        let batch_parallelism = config.batch_parallelism.unwrap_or(4);
        let target_partitions = config.target_partitions.unwrap_or(4);
        let data_file_prefix = config
            .data_file_prefix
            .clone()
            .unwrap_or(DEFAULT_PREFIX.to_owned());
        let mut session_config = SessionConfig::new();
        session_config = session_config.with_target_partitions(target_partitions);
        let ctx = SessionContext::new_with_config(session_config);

        let mut stat = RewriteFilesStat::default();
        let rewritten_files_count = input_file_scan_tasks.input_files_count();

        let InputFileScanTasks {
            data_files,
            position_delete_files,
            equality_delete_files,
        } = input_file_scan_tasks;

        let mut data_fusion_task_context = DataFusionTaskContext::builder()?
            .with_schema(schema)
            .with_datafile(data_files)
            .with_position_delete_files(position_delete_files)
            .with_equality_delete_files(equality_delete_files)
            .build()?;

        let need_seq_num = data_fusion_task_context.need_seq_num();
        let need_file_path_and_pos = data_fusion_task_context.need_file_path_and_pos();

        let data_file_schema = data_fusion_task_context.data_file_schema.take().unwrap();
        let input_schema = data_fusion_task_context.input_schema.take().unwrap();

        // register data file table provider
        Self::register_data_table_provider(
            &data_file_schema,
            data_fusion_task_context.data_files.take().unwrap(),
            file_io.clone(),
            &ctx,
            DATA_FILE_TABLE,
            need_seq_num,
            need_file_path_and_pos,
            batch_parallelism,
        )?;

        if let Some(position_delete_schema) = data_fusion_task_context.position_delete_schema.take()
        {
            Self::register_delete_table_provider(
                &position_delete_schema,
                data_fusion_task_context
                    .position_delete_files
                    .take()
                    .unwrap(),
                file_io.clone(),
                &ctx,
                POSITION_DELETE_TABLE,
                batch_parallelism,
            )?;
        }

        if let Some(equality_delete_schema) = data_fusion_task_context.equality_delete_schema.take()
        {
            Self::register_delete_table_provider(
                &equality_delete_schema,
                data_fusion_task_context
                    .equality_delete_files
                    .take()
                    .unwrap(),
                file_io.clone(),
                &ctx,
                EQUALITY_DELETE_TABLE,
                batch_parallelism,
            )?;
        }

        let arc_input_schema = Arc::new(input_schema);

        let df = ctx.sql(&data_fusion_task_context.merge_on_read_sql).await?;
        let batchs = df.execute_stream_partitioned().await?;
        let mut futures = Vec::with_capacity(batch_parallelism);
        // build iceberg writer for each partition
        for mut batch in batchs {
            let dir_path = dir_path.clone();
            let schema = arc_input_schema.clone();
            let data_file_prefix = data_file_prefix.clone();
            let file_io = file_io.clone();
            let partition_spec = partition_spec.clone();
            let future: JoinHandle<
                std::result::Result<Vec<iceberg::spec::DataFile>, CompactionError>,
            > = tokio::spawn(async move {
                let mut data_file_writer = Self::build_iceberg_writer(
                    data_file_prefix,
                    dir_path,
                    schema,
                    file_io,
                    partition_spec,
                )
                .await?;
                while let Some(b) = batch.as_mut().next().await {
                    data_file_writer.write(b?).await?;
                }
                let data_files = data_file_writer.close().await?;
                Ok(data_files)
            });
            futures.push(future);
        }
        // collect all data files from all partitions
        let output_data_files: Vec<DataFile> = try_join_all(futures)
            .await
            .map_err(|e| CompactionError::Execution(e.to_string()))?
            .into_iter()
            .map(|res| res.map(|v| v.into_iter()))
            .collect::<Result<Vec<_>>>()
            .map(|iters| iters.into_iter().flatten().collect())?;

        stat.added_files_count = output_data_files.len() as u32;
        stat.rewritten_bytes = output_data_files
            .iter()
            .map(|f| f.file_size_in_bytes())
            .sum();
        stat.rewritten_files_count = rewritten_files_count;

        Ok(RewriteFilesResponse {
            data_files: output_data_files,
            stat,
        })
    }
}

impl DataFusionExecutor {
    #[allow(clippy::too_many_arguments)]
    fn register_data_table_provider(
        schema: &Schema,
        file_scan_tasks: Vec<FileScanTask>,
        file_io: FileIO,
        ctx: &SessionContext,
        table_name: &str,
        need_seq_num: bool,
        need_file_path_and_pos: bool,
        batch_parallelism: usize,
    ) -> Result<()> {
        Self::register_table_provider_impl(
            schema,
            file_scan_tasks,
            file_io,
            ctx,
            table_name,
            need_seq_num,
            need_file_path_and_pos,
            batch_parallelism,
        )
    }

    fn register_delete_table_provider(
        schema: &Schema,
        file_scan_tasks: Vec<FileScanTask>,
        file_io: FileIO,
        ctx: &SessionContext,
        table_name: &str,
        batch_parallelism: usize,
    ) -> Result<()> {
        Self::register_table_provider_impl(
            schema,
            file_scan_tasks,
            file_io,
            ctx,
            table_name,
            false,
            false,
            batch_parallelism,
        )
    }

    #[allow(clippy::too_many_arguments)]
    fn register_table_provider_impl(
        schema: &Schema,
        file_scan_tasks: Vec<FileScanTask>,
        file_io: FileIO,
        ctx: &SessionContext,
        table_name: &str,
        need_seq_num: bool,
        need_file_path_and_pos: bool,
        batch_parallelism: usize,
    ) -> Result<()> {
        let schema = schema_to_arrow_schema(schema)?;
        let data_file_table_provider = IcebergFileScanTaskTableProvider::new(
            file_scan_tasks,
            Arc::new(schema),
            file_io,
            need_seq_num,
            need_file_path_and_pos,
            batch_parallelism,
        );

        ctx.register_table(table_name, Arc::new(data_file_table_provider))
            .unwrap();
        Ok(())
    }

    async fn build_iceberg_writer(
        data_file_prefix: String,
        dir_path: String,
        schema: Arc<Schema>,
        file_io: FileIO,
        partition_spec: Arc<PartitionSpec>,
<<<<<<< HEAD
    ) -> Result<Box<dyn IcebergWriter>, CompactionError> {
=======
    ) -> Result<Box<dyn IcebergWriter>> {
>>>>>>> f2268b9e
        let location_generator = DefaultLocationGenerator { dir_path };
        let unique_uuid_suffix = Uuid::now_v7();
        let file_name_generator = DefaultFileNameGenerator::new(
            data_file_prefix,
            Some(unique_uuid_suffix.to_string()),
            iceberg::spec::DataFileFormat::Parquet,
        );

        let parquet_writer_builder = ParquetWriterBuilder::new(
            WriterProperties::default(),
            schema.clone(),
            file_io,
            location_generator,
            file_name_generator,
        );
        let data_file_builder =
            DataFileWriterBuilder::new(parquet_writer_builder, None, partition_spec.spec_id());
        let iceberg_output_writer = if partition_spec.fields().is_empty() {
            Box::new(data_file_builder.build().await?) as Box<dyn IcebergWriter>
        } else {
            Box::new(
                FanoutPartitionWriterBuilder::new(
                    data_file_builder,
                    partition_spec.clone(),
                    schema,
                )?
                .build()
                .await?,
            ) as Box<dyn IcebergWriter>
        };
        Ok(iceberg_output_writer)
    }
}

struct DataFusionTaskContext {
    pub(crate) data_file_schema: Option<Schema>,
    pub(crate) input_schema: Option<Schema>,
    pub(crate) data_files: Option<Vec<FileScanTask>>,
    pub(crate) position_delete_files: Option<Vec<FileScanTask>>,
    pub(crate) equality_delete_files: Option<Vec<FileScanTask>>,
    pub(crate) position_delete_schema: Option<Schema>,
    pub(crate) equality_delete_schema: Option<Schema>,
    pub(crate) merge_on_read_sql: String,
}

struct DataFusionTaskContextBuilder {
    schema: Arc<Schema>,
    data_files: Vec<FileScanTask>,
    position_delete_files: Vec<FileScanTask>,
    equality_delete_files: Vec<FileScanTask>,
}

impl DataFusionTaskContextBuilder {
    pub fn with_schema(mut self, schema: Arc<Schema>) -> Self {
        self.schema = schema;
        self
    }

    pub fn with_datafile(mut self, data_files: Vec<FileScanTask>) -> Self {
        self.data_files = data_files;
        self
    }

    pub fn with_position_delete_files(mut self, position_delete_files: Vec<FileScanTask>) -> Self {
        self.position_delete_files = position_delete_files;
        self
    }

    pub fn with_equality_delete_files(mut self, equality_delete_files: Vec<FileScanTask>) -> Self {
        self.equality_delete_files = equality_delete_files;
        self
    }

    // build data fusion task context
    pub fn build(self) -> Result<DataFusionTaskContext> {
        let highest_field_id = self.schema.highest_field_id();
        // Build scheam for position delete file, file_path + pos
        let position_delete_schema = Schema::builder()
            .with_fields(vec![
                Arc::new(NestedField::new(
                    1,
                    FILE_PATH,
                    Type::Primitive(PrimitiveType::String),
                    true,
                )),
                Arc::new(NestedField::new(
                    2,
                    POS,
                    Type::Primitive(PrimitiveType::Long),
                    true,
                )),
            ])
            .build()?;
        // Build schema for equality delete file, equality_ids + seq_num
        let mut equality_ids: Option<Vec<i32>> = None;
        for i in &self.equality_delete_files {
            if let Some(ids) = equality_ids.as_ref() {
                if ids.eq(&i.equality_ids) {
                    continue;
                } else {
                    return Err(CompactionError::Config("equality_ids not equal".to_owned()));
                }
            } else {
                equality_ids = Some(i.equality_ids.clone());
            }
        }
        let mut equality_delete_vec = vec![];
        if let Some(ids) = equality_ids.as_ref() {
            for i in ids {
                let field = self
                    .schema
                    .field_by_id(*i)
                    .ok_or_else(|| CompactionError::Config("equality_ids not found".to_owned()))?;
                equality_delete_vec.push(field.clone());
            }
        }
        let equality_join_names: Vec<_> =
            equality_delete_vec.iter().map(|i| i.name.clone()).collect();

        if !equality_delete_vec.is_empty() {
            equality_delete_vec.push(Arc::new(NestedField::new(
                highest_field_id + 1,
                SEQ_NUM,
                Type::Primitive(PrimitiveType::Long),
                true,
            )));
        }
        let equality_delete_schema = Schema::builder().with_fields(equality_delete_vec).build()?;
        let need_file_path_and_pos = !self.position_delete_files.is_empty();
        let need_seq_num = !equality_join_names.is_empty();

        // Build schema for data file, old schema + seq_num + file_path + pos
        let project_names: Vec<_> = self
            .schema
            .as_struct()
            .fields()
            .iter()
            .map(|i| i.name.clone())
            .collect();
        let highest_field_id = self.schema.highest_field_id();
        let mut add_schema_fields = vec![];
        // add sequence number column if needed
        if need_seq_num {
            add_schema_fields.push(Arc::new(NestedField::new(
                highest_field_id + 1,
                SEQ_NUM,
                Type::Primitive(PrimitiveType::Long),
                true,
            )));
        }
        // add file path and position column if needed
        if need_file_path_and_pos {
            add_schema_fields.push(Arc::new(NestedField::new(
                highest_field_id + 2,
                FILE_PATH,
                Type::Primitive(PrimitiveType::String),
                true,
            )));
            add_schema_fields.push(Arc::new(NestedField::new(
                highest_field_id + 3,
                POS,
                Type::Primitive(PrimitiveType::Long),
                true,
            )));
        }
        // data file schema is old schema + seq_num + file_path + pos. used for data file table provider
        let data_file_schema = self
            .schema
            .as_ref()
            .clone()
            .into_builder()
            .with_fields(add_schema_fields)
            .build()?;
        // input schema is old schema. used for data file writer
        let input_schema = self.schema.as_ref().clone();

        let sql_builder = sql_builder::SqlBuilder::new(
            &project_names,
            &self.position_delete_files,
            &self.equality_delete_files,
            &equality_join_names,
            need_seq_num,
            need_file_path_and_pos,
        );
        let merge_on_read_sql = sql_builder.build_merge_on_read_sql();

        Ok(DataFusionTaskContext {
            data_file_schema: Some(data_file_schema),
            input_schema: Some(input_schema),
            data_files: Some(self.data_files),
            position_delete_files: Some(self.position_delete_files),
            equality_delete_files: Some(self.equality_delete_files),
            position_delete_schema: if need_file_path_and_pos {
                Some(position_delete_schema)
            } else {
                None
            },
            equality_delete_schema: if need_seq_num {
                Some(equality_delete_schema)
            } else {
                None
            },
            merge_on_read_sql,
        })
    }
}

impl DataFusionTaskContext {
    pub fn builder() -> Result<DataFusionTaskContextBuilder> {
        Ok(DataFusionTaskContextBuilder {
            schema: Arc::new(Schema::builder().build()?),
            data_files: vec![],
            position_delete_files: vec![],
            equality_delete_files: vec![],
        })
    }

    pub fn need_file_path_and_pos(&self) -> bool {
        self.position_delete_files
            .as_ref()
            .is_some_and(|v| !v.is_empty())
    }

    pub fn need_seq_num(&self) -> bool {
        self.equality_delete_files
            .as_ref()
            .is_some_and(|v| !v.is_empty())
    }
<<<<<<< HEAD
=======
}

#[cfg(test)]
mod tests {
    use futures_async_stream::for_await;
    use iceberg::Catalog;
    use iceberg::scan::FileScanTask;
    use iceberg::table::Table;
    use iceberg::writer::file_writer::location_generator::DefaultLocationGenerator;
    use iceberg::{TableIdent, io::FileIOBuilder, transaction::Transaction};
    use iceberg_catalog_sql::{SqlBindStyle, SqlCatalog, SqlCatalogConfig};
    use std::collections::HashMap;
    use std::sync::Arc;

    use crate::CompactionError;
    use crate::executor::{InputFileScanTasks, RewriteFilesRequest, RewriteFilesResponse};
    use crate::{CompactionConfig, CompactionExecutor, executor::DataFusionExecutor};

    async fn build_catalog() -> SqlCatalog {
        let sql_lite_uri = "postgresql://xxhx:123456@localhost:5432/demo_iceberg";
        let warehouse_location = "s3a://hummock001/iceberg-data".to_owned();
        let config = SqlCatalogConfig::builder()
            .uri(sql_lite_uri.to_owned())
            .name("demo1".to_owned())
            .warehouse_location(warehouse_location)
            .file_io(
                FileIOBuilder::new("s3a")
                    .with_prop("s3.secret-access-key", "hummockadmin")
                    .with_prop("s3.access-key-id", "hummockadmin")
                    .with_prop("s3.endpoint", "http://127.0.0.1:9301")
                    .with_prop("s3.region", "")
                    .build()
                    .unwrap(),
            )
            .sql_bind_style(SqlBindStyle::DollarNumeric)
            .build();
        SqlCatalog::new(config).await.unwrap()
    }

    async fn get_tasks_from_table(table: Table) -> Result<InputFileScanTasks, CompactionError> {
        let snapshot_id = table.metadata().current_snapshot_id().unwrap();

        let scan = table
            .scan()
            .snapshot_id(snapshot_id)
            .with_delete_file_processing_enabled(true)
            .build()?;
        let file_scan_stream = scan.plan_files().await?;

        let mut position_delete_files = HashMap::new();
        let mut data_files = vec![];
        let mut equality_delete_files = HashMap::new();

        #[for_await]
        for task in file_scan_stream {
            let task: FileScanTask = task?;
            match task.data_file_content {
                iceberg::spec::DataContentType::Data => {
                    for delete_task in task.deletes.iter() {
                        match &delete_task.data_file_content {
                            iceberg::spec::DataContentType::PositionDeletes => {
                                let mut delete_task = delete_task.clone();
                                delete_task.project_field_ids = vec![];
                                position_delete_files
                                    .insert(delete_task.data_file_path.clone(), delete_task);
                            }
                            iceberg::spec::DataContentType::EqualityDeletes => {
                                let mut delete_task = delete_task.clone();
                                delete_task.project_field_ids = delete_task.equality_ids.clone();
                                equality_delete_files
                                    .insert(delete_task.data_file_path.clone(), delete_task);
                            }
                            _ => {
                                unreachable!()
                            }
                        }
                    }
                    data_files.push(task);
                }
                _ => {
                    unreachable!()
                }
            }
        }
        Ok(InputFileScanTasks {
            data_files,
            position_delete_files: position_delete_files.into_values().collect(),
            equality_delete_files: equality_delete_files.into_values().collect(),
        })
    }

    #[tokio::test]
    async fn test_compact() {
        let catalog = build_catalog().await;
        let table_id = TableIdent::from_strs(vec!["demo_db", "test_all_delete"]).unwrap();
        let table = catalog.load_table(&table_id).await.unwrap();

        let manifest_list = table
            .metadata()
            .current_snapshot()
            .unwrap()
            .load_manifest_list(table.file_io(), table.metadata())
            .await
            .unwrap();

        let mut data_file = vec![];
        let mut delete_file = vec![];
        for manifest_file in manifest_list.entries() {
            let a = manifest_file.load_manifest(table.file_io()).await.unwrap();
            let (entry, _) = a.into_parts();
            for i in entry {
                match i.content_type() {
                    iceberg::spec::DataContentType::Data => {
                        data_file.push(i.data_file().clone());
                    }
                    iceberg::spec::DataContentType::EqualityDeletes => {
                        delete_file.push(i.data_file().clone());
                    }
                    iceberg::spec::DataContentType::PositionDeletes => {
                        delete_file.push(i.data_file().clone());
                    }
                }
            }
        }
        let all_file_scan_tasks = get_tasks_from_table(table.clone()).await.unwrap();
        let file_io = table.file_io().clone();
        let schema = table.metadata().current_schema();
        let default_location_generator =
            DefaultLocationGenerator::new(table.metadata().clone()).unwrap();
        let request = RewriteFilesRequest {
            file_io: file_io,
            schema: schema.clone(),
            input_file_scan_tasks: all_file_scan_tasks,
            config: Arc::new(CompactionConfig {
                batch_parallelism: Some(4),
                target_partitions: Some(4),
                data_file_prefix: None,
            }),
            dir_path: default_location_generator.dir_path,
            partition_spec: table.metadata().default_partition_spec().clone(),
        };

        let RewriteFilesResponse {
            data_files: output_data_files,
            stat: _,
        } = DataFusionExecutor::rewrite_files(request).await.unwrap();

        let txn = Transaction::new(&table);
        let mut rewrite_action = txn.rewrite_files(None, vec![]).unwrap();
        rewrite_action
            .add_data_files(output_data_files.clone())
            .unwrap();
        rewrite_action.delete_files(data_file).unwrap();
        rewrite_action.delete_files(delete_file).unwrap();
        let tx = rewrite_action.apply().await.unwrap();
        tx.commit(&catalog).await.unwrap();
    }
>>>>>>> f2268b9e
}<|MERGE_RESOLUTION|>--- conflicted
+++ resolved
@@ -64,18 +64,7 @@
 
 #[async_trait]
 impl CompactionExecutor for DataFusionExecutor {
-<<<<<<< HEAD
-    async fn rewrite_files(
-        &self,
-        file_io: FileIO,
-        schema: Arc<Schema>,
-        input_file_scan_tasks: InputFileScanTasks,
-        config: Arc<CompactionConfig>,
-        dir_path: String,
-        partition_spec: Arc<PartitionSpec>,
-    ) -> Result<CompactionResult, CompactionError> {
-=======
-    async fn rewrite_files(request: RewriteFilesRequest) -> Result<RewriteFilesResponse> {
+    async fn rewrite_files(&self, request: RewriteFilesRequest) -> Result<RewriteFilesResponse> {
         let RewriteFilesRequest {
             file_io,
             schema,
@@ -84,7 +73,6 @@
             dir_path,
             partition_spec,
         } = request;
->>>>>>> f2268b9e
         let batch_parallelism = config.batch_parallelism.unwrap_or(4);
         let target_partitions = config.target_partitions.unwrap_or(4);
         let data_file_prefix = config
@@ -289,11 +277,7 @@
         schema: Arc<Schema>,
         file_io: FileIO,
         partition_spec: Arc<PartitionSpec>,
-<<<<<<< HEAD
-    ) -> Result<Box<dyn IcebergWriter>, CompactionError> {
-=======
     ) -> Result<Box<dyn IcebergWriter>> {
->>>>>>> f2268b9e
         let location_generator = DefaultLocationGenerator { dir_path };
         let unique_uuid_suffix = Uuid::now_v7();
         let file_name_generator = DefaultFileNameGenerator::new(
@@ -522,164 +506,4 @@
             .as_ref()
             .is_some_and(|v| !v.is_empty())
     }
-<<<<<<< HEAD
-=======
-}
-
-#[cfg(test)]
-mod tests {
-    use futures_async_stream::for_await;
-    use iceberg::Catalog;
-    use iceberg::scan::FileScanTask;
-    use iceberg::table::Table;
-    use iceberg::writer::file_writer::location_generator::DefaultLocationGenerator;
-    use iceberg::{TableIdent, io::FileIOBuilder, transaction::Transaction};
-    use iceberg_catalog_sql::{SqlBindStyle, SqlCatalog, SqlCatalogConfig};
-    use std::collections::HashMap;
-    use std::sync::Arc;
-
-    use crate::CompactionError;
-    use crate::executor::{InputFileScanTasks, RewriteFilesRequest, RewriteFilesResponse};
-    use crate::{CompactionConfig, CompactionExecutor, executor::DataFusionExecutor};
-
-    async fn build_catalog() -> SqlCatalog {
-        let sql_lite_uri = "postgresql://xxhx:123456@localhost:5432/demo_iceberg";
-        let warehouse_location = "s3a://hummock001/iceberg-data".to_owned();
-        let config = SqlCatalogConfig::builder()
-            .uri(sql_lite_uri.to_owned())
-            .name("demo1".to_owned())
-            .warehouse_location(warehouse_location)
-            .file_io(
-                FileIOBuilder::new("s3a")
-                    .with_prop("s3.secret-access-key", "hummockadmin")
-                    .with_prop("s3.access-key-id", "hummockadmin")
-                    .with_prop("s3.endpoint", "http://127.0.0.1:9301")
-                    .with_prop("s3.region", "")
-                    .build()
-                    .unwrap(),
-            )
-            .sql_bind_style(SqlBindStyle::DollarNumeric)
-            .build();
-        SqlCatalog::new(config).await.unwrap()
-    }
-
-    async fn get_tasks_from_table(table: Table) -> Result<InputFileScanTasks, CompactionError> {
-        let snapshot_id = table.metadata().current_snapshot_id().unwrap();
-
-        let scan = table
-            .scan()
-            .snapshot_id(snapshot_id)
-            .with_delete_file_processing_enabled(true)
-            .build()?;
-        let file_scan_stream = scan.plan_files().await?;
-
-        let mut position_delete_files = HashMap::new();
-        let mut data_files = vec![];
-        let mut equality_delete_files = HashMap::new();
-
-        #[for_await]
-        for task in file_scan_stream {
-            let task: FileScanTask = task?;
-            match task.data_file_content {
-                iceberg::spec::DataContentType::Data => {
-                    for delete_task in task.deletes.iter() {
-                        match &delete_task.data_file_content {
-                            iceberg::spec::DataContentType::PositionDeletes => {
-                                let mut delete_task = delete_task.clone();
-                                delete_task.project_field_ids = vec![];
-                                position_delete_files
-                                    .insert(delete_task.data_file_path.clone(), delete_task);
-                            }
-                            iceberg::spec::DataContentType::EqualityDeletes => {
-                                let mut delete_task = delete_task.clone();
-                                delete_task.project_field_ids = delete_task.equality_ids.clone();
-                                equality_delete_files
-                                    .insert(delete_task.data_file_path.clone(), delete_task);
-                            }
-                            _ => {
-                                unreachable!()
-                            }
-                        }
-                    }
-                    data_files.push(task);
-                }
-                _ => {
-                    unreachable!()
-                }
-            }
-        }
-        Ok(InputFileScanTasks {
-            data_files,
-            position_delete_files: position_delete_files.into_values().collect(),
-            equality_delete_files: equality_delete_files.into_values().collect(),
-        })
-    }
-
-    #[tokio::test]
-    async fn test_compact() {
-        let catalog = build_catalog().await;
-        let table_id = TableIdent::from_strs(vec!["demo_db", "test_all_delete"]).unwrap();
-        let table = catalog.load_table(&table_id).await.unwrap();
-
-        let manifest_list = table
-            .metadata()
-            .current_snapshot()
-            .unwrap()
-            .load_manifest_list(table.file_io(), table.metadata())
-            .await
-            .unwrap();
-
-        let mut data_file = vec![];
-        let mut delete_file = vec![];
-        for manifest_file in manifest_list.entries() {
-            let a = manifest_file.load_manifest(table.file_io()).await.unwrap();
-            let (entry, _) = a.into_parts();
-            for i in entry {
-                match i.content_type() {
-                    iceberg::spec::DataContentType::Data => {
-                        data_file.push(i.data_file().clone());
-                    }
-                    iceberg::spec::DataContentType::EqualityDeletes => {
-                        delete_file.push(i.data_file().clone());
-                    }
-                    iceberg::spec::DataContentType::PositionDeletes => {
-                        delete_file.push(i.data_file().clone());
-                    }
-                }
-            }
-        }
-        let all_file_scan_tasks = get_tasks_from_table(table.clone()).await.unwrap();
-        let file_io = table.file_io().clone();
-        let schema = table.metadata().current_schema();
-        let default_location_generator =
-            DefaultLocationGenerator::new(table.metadata().clone()).unwrap();
-        let request = RewriteFilesRequest {
-            file_io: file_io,
-            schema: schema.clone(),
-            input_file_scan_tasks: all_file_scan_tasks,
-            config: Arc::new(CompactionConfig {
-                batch_parallelism: Some(4),
-                target_partitions: Some(4),
-                data_file_prefix: None,
-            }),
-            dir_path: default_location_generator.dir_path,
-            partition_spec: table.metadata().default_partition_spec().clone(),
-        };
-
-        let RewriteFilesResponse {
-            data_files: output_data_files,
-            stat: _,
-        } = DataFusionExecutor::rewrite_files(request).await.unwrap();
-
-        let txn = Transaction::new(&table);
-        let mut rewrite_action = txn.rewrite_files(None, vec![]).unwrap();
-        rewrite_action
-            .add_data_files(output_data_files.clone())
-            .unwrap();
-        rewrite_action.delete_files(data_file).unwrap();
-        rewrite_action.delete_files(delete_file).unwrap();
-        let tx = rewrite_action.apply().await.unwrap();
-        tx.commit(&catalog).await.unwrap();
-    }
->>>>>>> f2268b9e
 }