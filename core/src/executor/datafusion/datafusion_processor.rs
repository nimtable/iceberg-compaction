/*
 * Copyright 2025 IC
 *
 * Licensed under the Apache License, Version 2.0 (the "License");
 * you may not use this file except in compliance with the License.
 * You may obtain a copy of the License at
 *
 *     http://www.apache.org/licenses/LICENSE-2.0
 *
 * Unless required by applicable law or agreed to in writing, software
 * distributed under the License is distributed on an "AS IS" BASIS,
 * WITHOUT WARRANTIES OR CONDITIONS OF ANY KIND, either express or implied.
 * See the License for the specific language governing permissions and
 * limitations under the License.
 */

use std::sync::Arc;

use crate::{
    CompactionConfig,
    error::{CompactionError, Result},
<<<<<<< HEAD
=======
    executor::InputFileScanTasks,
>>>>>>> bce7aee6
};
use datafusion::{
    execution::SendableRecordBatchStream,
    physical_plan::{
        ExecutionPlan, ExecutionPlanProperties, Partitioning, execute_stream_partitioned,
        repartition::RepartitionExec,
    },
    prelude::{SessionConfig, SessionContext},
};
use iceberg::{
    arrow::schema_to_arrow_schema,
    io::FileIO,
    scan::FileScanTask,
    spec::{NestedField, PrimitiveType, Schema, Type},
};

use super::file_scan_task_table_provider::IcebergFileScanTaskTableProvider;

pub const SYS_HIDDEN_SEQ_NUM: &str = "sys_hidden_seq_num";
pub const SYS_HIDDEN_FILE_PATH: &str = "sys_hidden_file_path";
pub const SYS_HIDDEN_POS: &str = "sys_hidden_pos";
const SYS_HIDDEN_COLS: [&str; 3] = [SYS_HIDDEN_SEQ_NUM, SYS_HIDDEN_FILE_PATH, SYS_HIDDEN_POS];

const DATA_FILE_TABLE: &str = "data_file_table";
const POSITION_DELETE_TABLE: &str = "position_delete_table";
const EQUALITY_DELETE_TABLE: &str = "equality_delete_table";

pub struct DatafusionProcessor {
    table_register: DatafusionTableRegister,
<<<<<<< HEAD
    target_partitions: usize,
=======
>>>>>>> bce7aee6
    ctx: Arc<SessionContext>,
    config: Arc<CompactionConfig>,
}

impl DatafusionProcessor {
<<<<<<< HEAD
    pub fn new(
        ctx: Arc<SessionContext>,
        datafusion_task_ctx: DataFusionTaskContext,
        file_io: FileIO,
        config: &CompactionConfig,
    ) -> Self {
        let table_register = DatafusionTableRegister::new(
            file_io,
            ctx.clone(),
            config.batch_parallelism,
            config.max_record_batch_rows,
        );
=======
    pub fn new(config: Arc<CompactionConfig>, file_io: FileIO) -> Self {
        let mut session_config = SessionConfig::new();
        session_config = session_config.with_target_partitions(config.target_partitions);
        let ctx = Arc::new(SessionContext::new_with_config(session_config));
        let table_register = DatafusionTableRegister::new(file_io, ctx.clone());
>>>>>>> bce7aee6
        Self {
            table_register,
<<<<<<< HEAD
            target_partitions: config.target_partitions,
=======
>>>>>>> bce7aee6
            ctx,
            config,
        }
    }

    pub fn register_tables(&self, mut datafusion_task_ctx: DataFusionTaskContext) -> Result<()> {
        if let Some(datafile_schema) = datafusion_task_ctx.data_file_schema.take() {
            self.table_register.register_data_table_provider(
                &datafile_schema,
<<<<<<< HEAD
                self.datafusion_task_ctx.data_files.take().ok_or_else(|| {
                    CompactionError::Unexpected("Data files are not set".to_owned())
                })?,
                DATA_FILE_TABLE,
                self.datafusion_task_ctx.need_seq_num(),
                self.datafusion_task_ctx.need_file_path_and_pos(),
=======
                datafusion_task_ctx.data_files.take().unwrap(),
                &format!("{}_{}", datafusion_task_ctx.table_prefix, DATA_FILE_TABLE),
                datafusion_task_ctx.need_seq_num(),
                datafusion_task_ctx.need_file_path_and_pos(),
                self.config.batch_parallelism,
>>>>>>> bce7aee6
            )?;
        }

        if let Some(position_delete_schema) = datafusion_task_ctx.position_delete_schema.take() {
            self.table_register.register_delete_table_provider(
                &position_delete_schema,
<<<<<<< HEAD
                self.datafusion_task_ctx
                    .position_delete_files
                    .take()
                    .ok_or_else(|| {
                        CompactionError::Unexpected("Position delete files are not set".to_owned())
                    })?,
                POSITION_DELETE_TABLE,
=======
                datafusion_task_ctx.position_delete_files.take().unwrap(),
                &format!(
                    "{}_{}",
                    datafusion_task_ctx.table_prefix, POSITION_DELETE_TABLE
                ),
                self.config.batch_parallelism,
>>>>>>> bce7aee6
            )?;
        }

        if let Some(equality_delete_metadatas) =
            datafusion_task_ctx.equality_delete_metadatas.take()
        {
            for EqualityDeleteMetadata {
                equality_delete_schema,
                equality_delete_table_name,
                file_scan_tasks,
            } in equality_delete_metadatas
            {
                self.table_register.register_delete_table_provider(
                    &equality_delete_schema,
                    file_scan_tasks,
<<<<<<< HEAD
                    &equality_delete_table_name,
=======
                    &format!(
                        "{}_{}",
                        datafusion_task_ctx.table_prefix, equality_delete_table_name
                    ),
                    self.config.batch_parallelism,
>>>>>>> bce7aee6
                )?;
            }
        }
        Ok(())
    }

<<<<<<< HEAD
    pub async fn execute(&mut self) -> Result<(Vec<SendableRecordBatchStream>, Schema)> {
        self.register_tables()?;
        let df = self.ctx.sql(&self.datafusion_task_ctx.exec_sql).await?;
        let physical_plan = df.create_physical_plan().await?; // Original physical plan

        // Conditionally create a new physical_plan if repartitioning is needed
        let plan_to_execute: Arc<dyn ExecutionPlan + 'static> =
            if physical_plan.output_partitioning().partition_count() != self.target_partitions {
                Arc::new(RepartitionExec::try_new(
                    physical_plan, // Consumes the original physical_plan
                    Partitioning::RoundRobinBatch(self.target_partitions),
                )?)
            } else {
                physical_plan // Use the original physical_plan
            };

        let batchs = execute_stream_partitioned(plan_to_execute, self.ctx.task_ctx())?;

        Ok((
            batchs,
            self.datafusion_task_ctx
                .input_schema
                .take()
                .ok_or_else(|| CompactionError::Unexpected("Input schema is not set".to_owned()))?,
        ))
=======
    pub async fn execute(
        &self,
        mut datafusion_task_ctx: DataFusionTaskContext,
    ) -> Result<(Vec<SendableRecordBatchStream>, Schema)> {
        let input_schema = datafusion_task_ctx.input_schema.take().unwrap();
        let exec_sql = datafusion_task_ctx.exec_sql.clone();
        self.register_tables(datafusion_task_ctx)?;
        let df = self.ctx.sql(&exec_sql).await?;
        let physical_plan = df.create_physical_plan().await?;
        let batches = if physical_plan.output_partitioning().partition_count()
            != self.config.target_partitions
        {
            let physical_plan: Arc<dyn ExecutionPlan + 'static> =
                Arc::new(RepartitionExec::try_new(
                    physical_plan,
                    Partitioning::RoundRobinBatch(self.config.target_partitions),
                )?);
            execute_stream_partitioned(physical_plan, self.ctx.task_ctx())?
        } else {
            execute_stream_partitioned(physical_plan, self.ctx.task_ctx())?
        };
        Ok((batches, input_schema))
>>>>>>> bce7aee6
    }
}

pub struct DatafusionTableRegister {
    file_io: FileIO,
    ctx: Arc<SessionContext>,

    batch_parallelism: usize,
    max_record_batch_rows: usize,
}

impl DatafusionTableRegister {
    pub fn new(
        file_io: FileIO,
        ctx: Arc<SessionContext>,
        batch_parallelism: usize,
        max_record_batch_rows: usize,
    ) -> Self {
        DatafusionTableRegister {
            file_io,
            ctx,
            batch_parallelism,
            max_record_batch_rows,
        }
    }

    pub fn register_data_table_provider(
        &self,
        schema: &Schema,
        file_scan_tasks: Vec<FileScanTask>,
        table_name: &str,
        need_seq_num: bool,
        need_file_path_and_pos: bool,
    ) -> Result<()> {
        self.register_table_provider_impl(
            schema,
            file_scan_tasks,
            table_name,
            need_seq_num,
            need_file_path_and_pos,
        )
    }

    pub fn register_delete_table_provider(
        &self,
        schema: &Schema,
        file_scan_tasks: Vec<FileScanTask>,
        table_name: &str,
    ) -> Result<()> {
        self.register_table_provider_impl(schema, file_scan_tasks, table_name, false, false)
    }

    fn register_table_provider_impl(
        &self,
        schema: &Schema,
        file_scan_tasks: Vec<FileScanTask>,
        table_name: &str,
        need_seq_num: bool,
        need_file_path_and_pos: bool,
    ) -> Result<()> {
        let schema = schema_to_arrow_schema(schema)?;
        let data_file_table_provider = IcebergFileScanTaskTableProvider::new(
            file_scan_tasks,
            Arc::new(schema),
            self.file_io.clone(),
            need_seq_num,
            need_file_path_and_pos,
            self.batch_parallelism,
            self.max_record_batch_rows,
        );

        self.ctx
            .register_table(table_name, Arc::new(data_file_table_provider))?;

        Ok(())
    }
}

/// SQL Builder for generating merge-on-read SQL queries
struct SqlBuilder<'a> {
    /// Column names to be projected in the query
    project_names: &'a Vec<String>,

    /// Position delete table name
    position_delete_table_name: Option<String>,

    /// Data file table name
    data_file_table_name: Option<String>,

    /// Flag indicating if file path and position columns are needed
    equality_delete_metadatas: &'a Vec<EqualityDeleteMetadata>,

    /// Flag indicating if position delete files are needed
    need_file_path_and_pos: bool,
}

impl<'a> SqlBuilder<'a> {
    /// Creates a new SQL Builder with the specified parameters
    fn new(
        project_names: &'a Vec<String>,
        position_delete_table_name: Option<String>,
        data_file_table_name: Option<String>,
        equality_delete_metadatas: &'a Vec<EqualityDeleteMetadata>,
        need_file_path_and_pos: bool,
    ) -> Self {
        Self {
            project_names,
            position_delete_table_name,
            data_file_table_name,
            equality_delete_metadatas,
            need_file_path_and_pos,
        }
    }

    /// Builds a merge-on-read SQL query
    ///
    /// This method constructs a SQL query that:
    /// 1. Selects the specified columns from the data file table
    /// 2. Optionally joins with position delete files to exclude deleted rows
    /// 3. Optionally joins with equality delete files to exclude rows based on equality conditions
    pub fn build_merge_on_read_sql(self) -> Result<String> {
        let data_file_table_name = self.data_file_table_name.as_ref().ok_or_else(|| {
            CompactionError::Execution("Data file table name is not provided".to_string())
        })?;
        // Start with a basic SELECT query from the data file table
        let mut sql = format!(
            "SELECT {} FROM {}",
            self.project_names.join(","),
            data_file_table_name
        );

        // Add position delete join if needed
        // This excludes rows that have been deleted by position
        if self.need_file_path_and_pos {
            let position_delete_table_name =
                self.position_delete_table_name.as_ref().ok_or_else(|| {
                    CompactionError::Execution(
                        "Position delete table name is not provided".to_string(),
                    )
                })?;
            sql.push_str(&format!(
                    " LEFT ANTI JOIN {position_delete_table_name} ON {data_file_table_name}.{SYS_HIDDEN_FILE_PATH} = {position_delete_table_name}.{SYS_HIDDEN_FILE_PATH} AND {data_file_table_name}.{SYS_HIDDEN_POS} = {position_delete_table_name}.{SYS_HIDDEN_POS}",
                ));
        }

        // Add equality delete join if needed
        // This excludes rows that match the equality conditions in the delete files
        if !self.equality_delete_metadatas.is_empty() {
            for metadata in self.equality_delete_metadatas {
                // LEFT ANTI JOIN ON equality delete table
                sql.push_str(&format!(
                    " LEFT ANTI JOIN {} ON {}",
                    metadata.equality_delete_table_name,
                    metadata
                        .equality_delete_join_names()
                        .iter()
                        .map(|name| format!(
                            "{data_file_table_name}.{name} = {}.{name}",
                            metadata.equality_delete_table_name
                        ))
                        .collect::<Vec<_>>()
                        .join(" AND ")
                ));

                // Add sequence number comparison if needed
                // This ensures that only newer deletes are applied
                sql.push_str(&format!(
                    " AND {data_file_table_name}.{SYS_HIDDEN_SEQ_NUM} < {}.{SYS_HIDDEN_SEQ_NUM}",
                    metadata.equality_delete_table_name
                ));
            }
        }

        Ok(sql)
    }
}

pub struct DataFusionTaskContext {
    pub(crate) data_file_schema: Option<Schema>,
    pub(crate) input_schema: Option<Schema>,
    pub(crate) data_files: Option<Vec<FileScanTask>>,
    pub(crate) position_delete_files: Option<Vec<FileScanTask>>,
    pub(crate) equality_delete_files: Option<Vec<FileScanTask>>,
    pub(crate) position_delete_schema: Option<Schema>,
    pub(crate) equality_delete_metadatas: Option<Vec<EqualityDeleteMetadata>>,
    pub(crate) exec_sql: String,
    pub(crate) table_prefix: String,
}

pub struct DataFusionTaskContextBuilder {
    schema: Arc<Schema>,
    data_files: Vec<FileScanTask>,
    position_delete_files: Vec<FileScanTask>,
    equality_delete_files: Vec<FileScanTask>,
    table_prefix: String,
}

impl DataFusionTaskContextBuilder {
    pub fn with_schema(mut self, schema: Arc<Schema>) -> Self {
        self.schema = schema;
        self
    }

    pub fn with_table_prefix(mut self, table_prefix: String) -> Self {
        self.table_prefix = table_prefix;
        self
    }

    pub fn with_input_data_files(mut self, input_file_scan_tasks: InputFileScanTasks) -> Self {
        self.data_files = input_file_scan_tasks.data_files;
        self.position_delete_files = input_file_scan_tasks.position_delete_files;
        self.equality_delete_files = input_file_scan_tasks.equality_delete_files;
        self
    }

    pub fn with_data_files(mut self, data_files: Vec<FileScanTask>) -> Self {
        self.data_files = data_files;
        self
    }

    pub fn with_position_delete_files(mut self, position_delete_files: Vec<FileScanTask>) -> Self {
        self.position_delete_files = position_delete_files;
        self
    }

    pub fn with_equality_delete_files(mut self, equality_delete_files: Vec<FileScanTask>) -> Self {
        self.equality_delete_files = equality_delete_files;
        self
    }

    fn build_position_schema() -> Result<Schema> {
        let position_delete_schema = Schema::builder()
            .with_fields(vec![
                Arc::new(NestedField::new(
                    1,
                    SYS_HIDDEN_FILE_PATH,
                    Type::Primitive(PrimitiveType::String),
                    true,
                )),
                Arc::new(NestedField::new(
                    2,
                    SYS_HIDDEN_POS,
                    Type::Primitive(PrimitiveType::Long),
                    true,
                )),
            ])
            .build()?;
        Ok(position_delete_schema)
    }

    // build data fusion task context
    pub fn build_merge_on_read(self) -> Result<DataFusionTaskContext> {
        let mut highest_field_id = self.schema.highest_field_id();
        // Build scheam for position delete file, file_path + pos
        let position_delete_schema = Self::build_position_schema()?;
        // Build schema for equality delete file, equality_ids + seq_num
        let mut equality_ids: Option<Vec<i32>> = None;
        let mut equality_delete_metadatas = Vec::new();
        let mut table_idx = 0;
        for task in &self.equality_delete_files {
            if equality_ids
                .as_ref()
                .is_none_or(|ids| !ids.eq(&task.equality_ids))
            {
                // If ids are different or not assigned, create a new metadata
                let equality_delete_schema =
                    self.build_equality_delete_schema(&task.equality_ids, &mut highest_field_id)?;
                let equality_delete_table_name = format!("{}_{}", EQUALITY_DELETE_TABLE, table_idx);
                equality_delete_metadatas.push(EqualityDeleteMetadata::new(
                    equality_delete_schema,
                    equality_delete_table_name,
                ));
                equality_ids = Some(task.equality_ids.clone());
                table_idx += 1;
            }

            // Add the file scan task to the last metadata
            if let Some(last_metadata) = equality_delete_metadatas.last_mut() {
                last_metadata.add_file_scan_task(task.clone());
            }
        }

        let need_file_path_and_pos = !self.position_delete_files.is_empty();
        let need_seq_num = !equality_delete_metadatas.is_empty();

        // Build schema for data file, old schema + seq_num + file_path + pos
        let project_names: Vec<_> = self
            .schema
            .as_struct()
            .fields()
            .iter()
            .map(|i| i.name.clone())
            .collect();
        let highest_field_id = self.schema.highest_field_id();
        let mut add_schema_fields = vec![];
        // add sequence number column if needed
        if need_seq_num {
            add_schema_fields.push(Arc::new(NestedField::new(
                highest_field_id + 1,
                SYS_HIDDEN_SEQ_NUM,
                Type::Primitive(PrimitiveType::Long),
                true,
            )));
        }
        // add file path and position column if needed
        if need_file_path_and_pos {
            add_schema_fields.push(Arc::new(NestedField::new(
                highest_field_id + 2,
                SYS_HIDDEN_FILE_PATH,
                Type::Primitive(PrimitiveType::String),
                true,
            )));
            add_schema_fields.push(Arc::new(NestedField::new(
                highest_field_id + 3,
                SYS_HIDDEN_POS,
                Type::Primitive(PrimitiveType::Long),
                true,
            )));
        }
        // data file schema is old schema + seq_num + file_path + pos. used for data file table provider
        let data_file_schema = self
            .schema
            .as_ref()
            .clone()
            .into_builder()
            .with_fields(add_schema_fields)
            .build()?;
        // input schema is old schema. used for data file writer
        let input_schema = self.schema.as_ref().clone();

        let sql_builder = SqlBuilder::new(
            &project_names,
            Some(format!("{}_{}", self.table_prefix, POSITION_DELETE_TABLE)),
            Some(format!("{}_{}", self.table_prefix, DATA_FILE_TABLE)),
            &equality_delete_metadatas,
            need_file_path_and_pos,
        );
        let exec_sql = sql_builder.build_merge_on_read_sql()?;

        Ok(DataFusionTaskContext {
            data_file_schema: Some(data_file_schema),
            input_schema: Some(input_schema),
            data_files: Some(self.data_files),
            position_delete_files: Some(self.position_delete_files),
            equality_delete_files: Some(self.equality_delete_files),
            position_delete_schema: if need_file_path_and_pos {
                Some(position_delete_schema)
            } else {
                None
            },
            equality_delete_metadatas: if need_seq_num {
                Some(equality_delete_metadatas)
            } else {
                None
            },
            exec_sql,
            table_prefix: self.table_prefix,
        })
    }

    /// Builds an equality delete schema based on the given equality_ids
    fn build_equality_delete_schema(
        &self,
        equality_ids: &[i32],
        highest_field_id: &mut i32,
    ) -> Result<Schema> {
        let mut equality_delete_fields = Vec::with_capacity(equality_ids.len());
        for id in equality_ids {
            let field = self
                .schema
                .field_by_id(*id)
                .ok_or_else(|| CompactionError::Execution("equality_ids not found".to_owned()))?;
            equality_delete_fields.push(field.clone());
        }
        *highest_field_id += 1;
        equality_delete_fields.push(Arc::new(NestedField::new(
            *highest_field_id,
            SYS_HIDDEN_SEQ_NUM,
            Type::Primitive(PrimitiveType::Long),
            true,
        )));

        Schema::builder()
            .with_fields(equality_delete_fields)
            .build()
            .map_err(CompactionError::Iceberg)
    }
}

impl DataFusionTaskContext {
    pub fn builder() -> Result<DataFusionTaskContextBuilder> {
        Ok(DataFusionTaskContextBuilder {
            schema: Arc::new(Schema::builder().build()?),
            data_files: vec![],
            position_delete_files: vec![],
            equality_delete_files: vec![],
            table_prefix: "".to_owned(),
        })
    }

    pub fn need_file_path_and_pos(&self) -> bool {
        self.position_delete_files
            .as_ref()
            .is_some_and(|v| !v.is_empty())
    }

    pub fn need_seq_num(&self) -> bool {
        self.equality_delete_files
            .as_ref()
            .is_some_and(|v| !v.is_empty())
    }
}

/// Metadata for equality delete files
#[derive(Debug, Clone)]
pub(crate) struct EqualityDeleteMetadata {
    pub(crate) equality_delete_schema: Schema,
    pub(crate) equality_delete_table_name: String,
    pub(crate) file_scan_tasks: Vec<FileScanTask>,
}

impl EqualityDeleteMetadata {
    pub fn new(equality_delete_schema: Schema, equality_delete_table_name: String) -> Self {
        Self {
            equality_delete_schema,
            equality_delete_table_name,
            file_scan_tasks: Vec::new(),
        }
    }

    pub fn equality_delete_join_names(&self) -> Vec<&str> {
        self.equality_delete_schema
            .as_struct()
            .fields()
            .iter()
            .map(|i| i.name.as_str())
            .filter(|name| !SYS_HIDDEN_COLS.contains(name))
            .collect()
    }

    pub fn add_file_scan_task(&mut self, file_scan_task: FileScanTask) {
        self.file_scan_tasks.push(file_scan_task);
    }
}

#[cfg(test)]
mod tests {
    use super::*;
    use iceberg::spec::{NestedField, PrimitiveType, Schema, Type};
    use std::sync::Arc;

    /// Test building SQL with no delete files
    #[test]
    fn test_build_merge_on_read_sql_no_deletes() {
        let project_names = vec!["id".to_owned(), "name".to_owned()];
        let equality_join_names = Vec::new();

        let builder = SqlBuilder::new(
            &project_names,
            Some(POSITION_DELETE_TABLE.to_owned()),
            Some(DATA_FILE_TABLE.to_owned()),
            &equality_join_names,
            false,
        );
        assert_eq!(
            builder.build_merge_on_read_sql().unwrap(),
            format!(
                "SELECT {} FROM {}",
                project_names.join(","),
                DATA_FILE_TABLE
            )
        );
    }

    /// Test building SQL with position delete files
    #[test]
    fn test_build_merge_on_read_sql_with_position_deletes() {
        let project_names = vec!["id".to_owned(), "name".to_owned()];
        let equality_join_names = Vec::new();

        let builder = SqlBuilder::new(
            &project_names,
            Some(POSITION_DELETE_TABLE.to_owned()),
            Some(DATA_FILE_TABLE.to_owned()),
            &equality_join_names,
            true,
        );
        let sql = builder.build_merge_on_read_sql().unwrap();

        assert!(sql.contains(&format!(
            "LEFT ANTI JOIN {POSITION_DELETE_TABLE} ON {DATA_FILE_TABLE}",
        )));
        assert!(sql.contains(&format!(
            "{POSITION_DELETE_TABLE} ON {DATA_FILE_TABLE}.{SYS_HIDDEN_FILE_PATH} = {POSITION_DELETE_TABLE}.{SYS_HIDDEN_FILE_PATH} AND {DATA_FILE_TABLE}.{SYS_HIDDEN_POS} = {POSITION_DELETE_TABLE}.{SYS_HIDDEN_POS}",
        )));
    }

    /// Test building SQL with equality delete files
    #[test]
    fn test_build_merge_on_read_sql_with_equality_deletes() {
        let project_names = vec!["id".to_owned(), "name".to_owned()];
        let equality_delete_table_name = "test".to_owned();
        let equality_delete_metadatas = vec![EqualityDeleteMetadata::new(
            Schema::builder()
                .with_fields(vec![Arc::new(NestedField::new(
                    1,
                    "id",
                    Type::Primitive(PrimitiveType::Int),
                    true,
                ))])
                .build()
                .unwrap(),
            equality_delete_table_name.clone(),
        )];

        let builder = SqlBuilder::new(
            &project_names,
            Some(POSITION_DELETE_TABLE.to_owned()),
            Some(DATA_FILE_TABLE.to_owned()),
            &equality_delete_metadatas,
            false,
        );
        let sql = builder.build_merge_on_read_sql().unwrap();
        assert!(sql.contains(&format!(
            "LEFT ANTI JOIN {equality_delete_table_name} ON {DATA_FILE_TABLE}",
        )));
        assert!(sql.contains(&format!(
            "{equality_delete_table_name} ON {DATA_FILE_TABLE}.id = {equality_delete_table_name}.id",
        )));
    }

    /// Test building SQL with equality delete files AND sequence number comparison
    #[test]
    fn test_build_merge_on_read_sql_with_equality_deletes_and_seq_num() {
        let project_names = vec!["id".to_owned(), "name".to_owned()];

        let equality_delete_table_name = "test".to_owned();
        let equality_delete_metadatas = vec![EqualityDeleteMetadata::new(
            Schema::builder()
                .with_fields(vec![Arc::new(NestedField::new(
                    1,
                    "id",
                    Type::Primitive(PrimitiveType::Int),
                    true,
                ))])
                .build()
                .unwrap(),
            equality_delete_table_name.clone(),
        )];

        let builder = SqlBuilder::new(
            &project_names,
            Some(POSITION_DELETE_TABLE.to_owned()),
            Some(DATA_FILE_TABLE.to_owned()),
            &equality_delete_metadatas,
            false,
        );
        let sql = builder.build_merge_on_read_sql().unwrap();
        assert!(sql.contains(&format!(
            "{DATA_FILE_TABLE}.{SYS_HIDDEN_SEQ_NUM} < {equality_delete_table_name}.{SYS_HIDDEN_SEQ_NUM}",
        )));
    }

    /// Test building SQL with both position AND equality delete files
    #[test]
    fn test_build_merge_on_read_sql_with_both_deletes() {
        let project_names = vec!["id".to_owned(), "name".to_owned()];
        let equality_delete_table_name = "test".to_owned();
        let equality_delete_metadatas = vec![EqualityDeleteMetadata::new(
            Schema::builder()
                .with_fields(vec![Arc::new(NestedField::new(
                    1,
                    "id",
                    Type::Primitive(PrimitiveType::Int),
                    true,
                ))])
                .build()
                .unwrap(),
            equality_delete_table_name.clone(),
        )];

        let builder = SqlBuilder::new(
            &project_names,
            Some(POSITION_DELETE_TABLE.to_owned()),
            Some(DATA_FILE_TABLE.to_owned()),
            &equality_delete_metadatas,
            true,
        );
        let sql = builder.build_merge_on_read_sql().unwrap();
        assert!(sql.contains(&format!(
            "LEFT ANTI JOIN {POSITION_DELETE_TABLE} ON {DATA_FILE_TABLE}"
        )));
        assert!(sql.contains(&format!(
            "LEFT ANTI JOIN {equality_delete_table_name} ON {DATA_FILE_TABLE}",
        )));
        assert!(sql.contains(&format!(
            "{POSITION_DELETE_TABLE} ON {DATA_FILE_TABLE}.{SYS_HIDDEN_FILE_PATH} = {POSITION_DELETE_TABLE}.{SYS_HIDDEN_FILE_PATH} AND {DATA_FILE_TABLE}.{SYS_HIDDEN_POS} = {POSITION_DELETE_TABLE}.{SYS_HIDDEN_POS}",
        )));
        assert!(sql.contains(&format!(
            "{equality_delete_table_name} ON {DATA_FILE_TABLE}.id = {equality_delete_table_name}.id",
        )));
        assert!(sql.contains(&format!(
            "{DATA_FILE_TABLE}.{SYS_HIDDEN_SEQ_NUM} < {equality_delete_table_name}.{SYS_HIDDEN_SEQ_NUM}",
        )));
    }

    /// Test building SQL with multiple equality delete files
    #[test]
    fn test_build_merge_on_read_sql_with_multiple_equality_deletes_schema() {
        let project_names = vec!["id".to_owned(), "name".to_owned()];

        let equality_delete_table_name_1 = "test_1".to_owned();
        let equality_delete_table_name_2 = "test_2".to_owned();
        let equality_delete_metadatas = vec![
            EqualityDeleteMetadata::new(
                Schema::builder()
                    .with_fields(vec![Arc::new(NestedField::new(
                        1,
                        "id",
                        Type::Primitive(PrimitiveType::Int),
                        true,
                    ))])
                    .build()
                    .unwrap(),
                equality_delete_table_name_1.clone(),
            ),
            EqualityDeleteMetadata::new(
                Schema::builder()
                    .with_fields(vec![Arc::new(NestedField::new(
                        1,
                        "id",
                        Type::Primitive(PrimitiveType::Int),
                        true,
                    ))])
                    .build()
                    .unwrap(),
                equality_delete_table_name_2.clone(),
            ),
        ];

        let builder = SqlBuilder::new(
            &project_names,
            Some(POSITION_DELETE_TABLE.to_owned()),
            Some(DATA_FILE_TABLE.to_owned()),
            &equality_delete_metadatas,
            false,
        );
        let sql = builder.build_merge_on_read_sql().unwrap();

        assert!(sql.contains(
            &("LEFT ANTI JOIN ".to_owned()
                + &equality_delete_table_name_1
                + " ON "
                + DATA_FILE_TABLE)
        ));
        assert!(sql.contains(
            &("LEFT ANTI JOIN ".to_owned()
                + &equality_delete_table_name_2
                + " ON "
                + DATA_FILE_TABLE)
        ));
        assert!(sql.contains(
            &(equality_delete_table_name_1.clone()
                + " ON "
                + DATA_FILE_TABLE
                + ".id = "
                + &equality_delete_table_name_1
                + ".id")
        ));
        assert!(sql.contains(
            &(equality_delete_table_name_2.clone()
                + " ON "
                + DATA_FILE_TABLE
                + ".id = "
                + &equality_delete_table_name_2
                + ".id")
        ));

        // Check that the sequence number comparison is present for both equality delete tables
        assert!(sql.contains(
            &(DATA_FILE_TABLE.to_owned()
                + "."
                + SYS_HIDDEN_SEQ_NUM
                + " < "
                + &equality_delete_table_name_1
                + "."
                + SYS_HIDDEN_SEQ_NUM)
        ));
        assert!(sql.contains(
            &(DATA_FILE_TABLE.to_owned()
                + "."
                + SYS_HIDDEN_SEQ_NUM
                + " < "
                + &equality_delete_table_name_2
                + "."
                + SYS_HIDDEN_SEQ_NUM)
        ));
    }

    #[test]
    fn test_build_equality_delete_schema() {
        let schema = Schema::builder()
            .with_fields(vec![
                Arc::new(NestedField::new(
                    1,
                    "id",
                    iceberg::spec::Type::Primitive(PrimitiveType::Int),
                    true,
                )),
                Arc::new(NestedField::new(
                    2,
                    "name",
                    iceberg::spec::Type::Primitive(PrimitiveType::String),
                    true,
                )),
            ])
            .build()
            .unwrap();

        let mut highest_field_id = schema.highest_field_id();

        let builder = DataFusionTaskContextBuilder {
            schema: Arc::new(schema),
            data_files: vec![],
            position_delete_files: vec![],
            equality_delete_files: vec![],
            table_prefix: "".to_owned(),
        };

        let equality_ids = vec![1, 2];
        let equality_delete_schema = builder
            .build_equality_delete_schema(&equality_ids, &mut highest_field_id)
            .unwrap();

        assert_eq!(equality_delete_schema.as_struct().fields().len(), 3);
        assert_eq!(equality_delete_schema.as_struct().fields()[0].name, "id");
        assert_eq!(equality_delete_schema.as_struct().fields()[1].name, "name");
        assert_eq!(
            equality_delete_schema.as_struct().fields()[2].name,
            "sys_hidden_seq_num"
        );
        assert_eq!(highest_field_id, 3);
    }

    #[test]
    fn test_equality_delete_join_names() {
        use iceberg::spec::{NestedField, PrimitiveType, Schema, Type};
        use std::sync::Arc;

        // schema
        let fields = vec![
            Arc::new(NestedField::new(
                1,
                "id",
                Type::Primitive(PrimitiveType::Int),
                true,
            )),
            Arc::new(NestedField::new(
                2,
                "name",
                Type::Primitive(PrimitiveType::String),
                true,
            )),
            Arc::new(NestedField::new(
                3,
                "sys_hidden_seq_num",
                Type::Primitive(PrimitiveType::Long),
                true,
            )),
            Arc::new(NestedField::new(
                4,
                "sys_hidden_file_path",
                Type::Primitive(PrimitiveType::String),
                true,
            )),
        ];
        let schema = Schema::builder().with_fields(fields).build().unwrap();

        let meta = EqualityDeleteMetadata {
            equality_delete_schema: schema,
            equality_delete_table_name: "test_table".to_string(),
            file_scan_tasks: vec![],
        };

        let join_names = meta.equality_delete_join_names();
        assert_eq!(join_names, vec!["id", "name"]);
    }
}<|MERGE_RESOLUTION|>--- conflicted
+++ resolved
@@ -19,10 +19,7 @@
 use crate::{
     CompactionConfig,
     error::{CompactionError, Result},
-<<<<<<< HEAD
-=======
     executor::InputFileScanTasks,
->>>>>>> bce7aee6
 };
 use datafusion::{
     execution::SendableRecordBatchStream,
@@ -52,41 +49,25 @@
 
 pub struct DatafusionProcessor {
     table_register: DatafusionTableRegister,
-<<<<<<< HEAD
-    target_partitions: usize,
-=======
->>>>>>> bce7aee6
     ctx: Arc<SessionContext>,
     config: Arc<CompactionConfig>,
 }
 
 impl DatafusionProcessor {
-<<<<<<< HEAD
-    pub fn new(
-        ctx: Arc<SessionContext>,
-        datafusion_task_ctx: DataFusionTaskContext,
-        file_io: FileIO,
-        config: &CompactionConfig,
-    ) -> Self {
+    pub fn new(file_io: FileIO, config: Arc<CompactionConfig>) -> Self {
+        let mut session_config = SessionConfig::new();
+        session_config = session_config
+            .with_target_partitions(config.target_partitions)
+            .with_batch_size(config.max_record_batch_rows);
+        let ctx = Arc::new(SessionContext::new_with_config(session_config));
         let table_register = DatafusionTableRegister::new(
             file_io,
             ctx.clone(),
             config.batch_parallelism,
             config.max_record_batch_rows,
         );
-=======
-    pub fn new(config: Arc<CompactionConfig>, file_io: FileIO) -> Self {
-        let mut session_config = SessionConfig::new();
-        session_config = session_config.with_target_partitions(config.target_partitions);
-        let ctx = Arc::new(SessionContext::new_with_config(session_config));
-        let table_register = DatafusionTableRegister::new(file_io, ctx.clone());
->>>>>>> bce7aee6
         Self {
             table_register,
-<<<<<<< HEAD
-            target_partitions: config.target_partitions,
-=======
->>>>>>> bce7aee6
             ctx,
             config,
         }
@@ -96,42 +77,28 @@
         if let Some(datafile_schema) = datafusion_task_ctx.data_file_schema.take() {
             self.table_register.register_data_table_provider(
                 &datafile_schema,
-<<<<<<< HEAD
-                self.datafusion_task_ctx.data_files.take().ok_or_else(|| {
+                datafusion_task_ctx.data_files.take().ok_or_else(|| {
                     CompactionError::Unexpected("Data files are not set".to_owned())
                 })?,
-                DATA_FILE_TABLE,
-                self.datafusion_task_ctx.need_seq_num(),
-                self.datafusion_task_ctx.need_file_path_and_pos(),
-=======
-                datafusion_task_ctx.data_files.take().unwrap(),
                 &format!("{}_{}", datafusion_task_ctx.table_prefix, DATA_FILE_TABLE),
                 datafusion_task_ctx.need_seq_num(),
                 datafusion_task_ctx.need_file_path_and_pos(),
-                self.config.batch_parallelism,
->>>>>>> bce7aee6
             )?;
         }
 
         if let Some(position_delete_schema) = datafusion_task_ctx.position_delete_schema.take() {
             self.table_register.register_delete_table_provider(
                 &position_delete_schema,
-<<<<<<< HEAD
-                self.datafusion_task_ctx
+                datafusion_task_ctx
                     .position_delete_files
                     .take()
                     .ok_or_else(|| {
                         CompactionError::Unexpected("Position delete files are not set".to_owned())
                     })?,
-                POSITION_DELETE_TABLE,
-=======
-                datafusion_task_ctx.position_delete_files.take().unwrap(),
                 &format!(
                     "{}_{}",
                     datafusion_task_ctx.table_prefix, POSITION_DELETE_TABLE
                 ),
-                self.config.batch_parallelism,
->>>>>>> bce7aee6
             )?;
         }
 
@@ -147,71 +114,43 @@
                 self.table_register.register_delete_table_provider(
                     &equality_delete_schema,
                     file_scan_tasks,
-<<<<<<< HEAD
-                    &equality_delete_table_name,
-=======
                     &format!(
                         "{}_{}",
                         datafusion_task_ctx.table_prefix, equality_delete_table_name
                     ),
-                    self.config.batch_parallelism,
->>>>>>> bce7aee6
                 )?;
             }
         }
         Ok(())
     }
 
-<<<<<<< HEAD
-    pub async fn execute(&mut self) -> Result<(Vec<SendableRecordBatchStream>, Schema)> {
-        self.register_tables()?;
-        let df = self.ctx.sql(&self.datafusion_task_ctx.exec_sql).await?;
-        let physical_plan = df.create_physical_plan().await?; // Original physical plan
-
-        // Conditionally create a new physical_plan if repartitioning is needed
-        let plan_to_execute: Arc<dyn ExecutionPlan + 'static> =
-            if physical_plan.output_partitioning().partition_count() != self.target_partitions {
-                Arc::new(RepartitionExec::try_new(
-                    physical_plan, // Consumes the original physical_plan
-                    Partitioning::RoundRobinBatch(self.target_partitions),
-                )?)
-            } else {
-                physical_plan // Use the original physical_plan
-            };
-
-        let batchs = execute_stream_partitioned(plan_to_execute, self.ctx.task_ctx())?;
-
-        Ok((
-            batchs,
-            self.datafusion_task_ctx
-                .input_schema
-                .take()
-                .ok_or_else(|| CompactionError::Unexpected("Input schema is not set".to_owned()))?,
-        ))
-=======
     pub async fn execute(
-        &self,
+        &mut self,
         mut datafusion_task_ctx: DataFusionTaskContext,
     ) -> Result<(Vec<SendableRecordBatchStream>, Schema)> {
         let input_schema = datafusion_task_ctx.input_schema.take().unwrap();
         let exec_sql = datafusion_task_ctx.exec_sql.clone();
         self.register_tables(datafusion_task_ctx)?;
+
         let df = self.ctx.sql(&exec_sql).await?;
         let physical_plan = df.create_physical_plan().await?;
-        let batches = if physical_plan.output_partitioning().partition_count()
-            != self.config.target_partitions
-        {
-            let physical_plan: Arc<dyn ExecutionPlan + 'static> =
+
+        // Conditionally create a new physical_plan if repartitioning is needed
+        let plan_to_execute: Arc<dyn ExecutionPlan + 'static> =
+            if physical_plan.output_partitioning().partition_count()
+                != self.config.target_partitions
+            {
                 Arc::new(RepartitionExec::try_new(
-                    physical_plan,
+                    physical_plan, // Consumes the original physical_plan
                     Partitioning::RoundRobinBatch(self.config.target_partitions),
-                )?);
-            execute_stream_partitioned(physical_plan, self.ctx.task_ctx())?
-        } else {
-            execute_stream_partitioned(physical_plan, self.ctx.task_ctx())?
-        };
+                )?)
+            } else {
+                physical_plan // Use the original physical_plan
+            };
+
+        let batches = execute_stream_partitioned(plan_to_execute, self.ctx.task_ctx())?;
+
         Ok((batches, input_schema))
->>>>>>> bce7aee6
     }
 }
 
