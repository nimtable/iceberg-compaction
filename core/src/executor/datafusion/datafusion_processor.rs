--- conflicted
+++ resolved
@@ -18,15 +18,15 @@
 use std::time::Instant;
 
 use crate::{
-    CompactionConfig,
     error::{CompactionError, Result},
     executor::InputFileScanTasks,
+    CompactionConfig,
 };
 use datafusion::{
     execution::SendableRecordBatchStream,
     physical_plan::{
-        ExecutionPlan, ExecutionPlanProperties, Partitioning, execute_stream_partitioned,
-        repartition::RepartitionExec,
+        execute_stream_partitioned, repartition::RepartitionExec, ExecutionPlan,
+        ExecutionPlanProperties, Partitioning,
     },
     prelude::{SessionConfig, SessionContext},
 };
@@ -90,41 +90,30 @@
         }
 
         // 🚀 优化 DataFusion 配置以提高性能
-        let session_config = SessionConfig::new()
-<<<<<<< HEAD
-            .with_target_partitions(config.target_partitions)
-            .with_batch_size(config.max_record_batch_rows) // 使用用户配置的批次大小
+        let session_config = SessionConfig::new() // 使用用户配置的批次大小
             // 🔥 关键优化：启用批次合并和重分区
             .with_coalesce_batches(true)
             .with_repartition_joins(true)
             .with_repartition_aggregations(true)
             .with_repartition_windows(true)
             // 🚀 启用统计收集用于诊断
-            .with_collect_statistics(true);
-
-=======
+            .with_collect_statistics(true)
             .with_target_partitions(config.executor_parallelism)
             .with_batch_size(config.max_record_batch_rows);
->>>>>>> 0714b84c
         let ctx = Arc::new(SessionContext::new_with_config(session_config));
 
         tracing::info!(
             "🔧 DataFusion Config - Target partitions: {}, Batch size: {}, Coalesce: enabled, Statistics: enabled, Optimizations: enabled",
-            config.target_partitions,
+            config.executor_parallelism,
             config.max_record_batch_rows
         );
 
         let table_register = DatafusionTableRegister::new(
             file_io,
             ctx.clone(),
-<<<<<<< HEAD
-            config.batch_parallelism,
-            config.max_record_batch_rows, // 使用用户配置的批次大小
-            config.file_scan_concurrency,
-=======
             config.executor_parallelism,
             config.max_record_batch_rows,
->>>>>>> 0714b84c
+            config.file_scan_concurrency,
         );
         Self {
             table_register,
@@ -217,15 +206,6 @@
 
         // 3. 分析执行计划的并行度 - 关键检查点
         let original_partitions = physical_plan.output_partitioning().partition_count();
-        let configured_target_partitions = self.config.target_partitions;
-        let configured_batch_parallelism = self.config.batch_parallelism;
-
-        tracing::info!(
-            "📋 DataFusion Plan Analysis - Original partitions: {}, Target partitions: {}, Batch parallelism: {}",
-            original_partitions,
-            configured_target_partitions,
-            configured_batch_parallelism
-        );
 
         // 🔍 执行计划详细分析（默认开启统计收集用于诊断）
         self.analyze_physical_plan_statistics(&physical_plan);
@@ -233,24 +213,12 @@
         // 4. 执行计划优化和重分区
         let execute_start = Instant::now();
         let plan_to_execute: Arc<dyn ExecutionPlan + 'static> =
-<<<<<<< HEAD
-            if original_partitions != configured_target_partitions {
-                tracing::info!(
-                    "🔄 Repartitioning from {} to {} partitions",
-                    original_partitions,
-                    configured_target_partitions
-                );
-                Arc::new(RepartitionExec::try_new(
-                    physical_plan,
-                    Partitioning::RoundRobinBatch(configured_target_partitions),
-=======
             if physical_plan.output_partitioning().partition_count()
                 != self.config.output_parallelism
             {
                 Arc::new(RepartitionExec::try_new(
                     physical_plan,
                     Partitioning::RoundRobinBatch(self.config.output_parallelism),
->>>>>>> 0714b84c
                 )?)
             } else {
                 tracing::info!(
@@ -260,7 +228,6 @@
                 physical_plan
             };
 
-<<<<<<< HEAD
         let batches = execute_stream_partitioned(plan_to_execute.clone(), self.ctx.task_ctx())?;
         let execute_time = execute_start.elapsed();
         let total_time = execution_start.elapsed();
@@ -278,9 +245,9 @@
             "BOTTLENECK: Table registration too slow"
         } else if plan_time.as_millis() > 2000 {
             "BOTTLENECK: Query planning too slow"
-        } else if original_partitions == 1 && configured_target_partitions > 1 {
+        } else if original_partitions == 1 && self.config.executor_parallelism > 1 {
             "BOTTLENECK: Single partition execution plan"
-        } else if original_partitions < configured_target_partitions / 2 {
+        } else if original_partitions < self.config.executor_parallelism / 2 {
             "WARNING: Low partition utilization"
         } else {
             "DataFusion execution optimal"
@@ -292,15 +259,11 @@
             plan_percent,
             execute_percent,
             original_partitions,
-            configured_target_partitions,
+            self.config.executor_parallelism,
             batches.len(),
             datafusion_analysis
         );
 
-=======
-        // Use execute_stream_partitioned to execute all partitions at once
-        let batches = execute_stream_partitioned(plan_to_execute, self.ctx.task_ctx())?;
->>>>>>> 0714b84c
         Ok((batches, input_schema))
     }
 
@@ -1016,12 +979,6 @@
             DATA_FILE_TABLE,
             POSITION_DELETE_TABLE,
             DATA_FILE_TABLE,
-<<<<<<< HEAD
-            POSITION_DELETE_TABLE,
-            DATA_FILE_TABLE,
-            DATA_FILE_TABLE,
-=======
->>>>>>> 0714b84c
             POSITION_DELETE_TABLE
         );
         assert_eq!(sql, expected_sql);
