/*
 * Copyright 2025 IC
 *
 * Licensed under the Apache License, Version 2.0 (the "License");
 * you may not use this file except in compliance with the License.
 * You may obtain a copy of the License at
 *
 *     http://www.apache.org/licenses/LICENSE-2.0
 *
 * Unless required by applicable law or agreed to in writing, software
 * distributed under the License is distributed on an "AS IS" BASIS,
 * WITHOUT WARRANTIES OR CONDITIONS OF ANY KIND, either express or implied.
 * See the License for the specific language governing permissions and
 * limitations under the License.
 */

use std::sync::Arc;

use async_trait::async_trait;
use iceberg::{io::FileIO, spec::PartitionSpec};
use iceberg::scan::FileScanTask;

use crate::parser::proto::RewriteFilesResponseProtoEncoder;
use crate::{config::CompactionConfig, parser::proto::PbRewriteFilesRequestDecoder};
use iceberg::spec::{DataFile, Schema};

pub mod mock;
pub use mock::MockExecutor;
pub mod datafusion;
use crate::error::Result;
pub use datafusion::DataFusionExecutor;
use ic_codegen::compactor::RewriteFilesRequest as PbRewriteFilesRequest;
use ic_codegen::compactor::RewriteFilesResponse as PbRewriteFilesResponse;

#[async_trait]
pub trait CompactionExecutor: Send + Sync + 'static {
<<<<<<< HEAD
    async fn rewrite_files(request: RewriteFilesRequest) -> Result<RewriteFilesResponse>;

    async fn rewrite_file_proto(request: PbRewriteFilesRequest) -> Result<PbRewriteFilesResponse> {
        let request = PbRewriteFilesRequestDecoder::new(request).decode()?;
        let response = Self::rewrite_files(request).await?;
        let response = RewriteFilesResponseProtoEncoder::new(response).encode();
        Ok(response)
    }
}

pub struct RewriteFilesRequest {
    pub file_io: FileIO,
    pub schema: Arc<Schema>,
    pub input_file_scan_tasks: InputFileScanTasks,
    pub config: Arc<CompactionConfig>,
    pub dir_path: String,
=======
    async fn rewrite_files(
        file_io: FileIO,
        schema: Arc<Schema>,
        input_file_scan_tasks: InputFileScanTasks,
        config: Arc<CompactionConfig>,
        dir_path: String,
        partition_spec: Arc<PartitionSpec>,
    ) -> Result<CompactionResult, CompactionError>;
>>>>>>> bc917e26
}

pub struct InputFileScanTasks {
    pub data_files: Vec<FileScanTask>,
    pub position_delete_files: Vec<FileScanTask>,
    pub equality_delete_files: Vec<FileScanTask>,
}

impl InputFileScanTasks {
    pub fn input_files_count(&self) -> u32 {
        self.data_files.len() as u32
            + self.position_delete_files.len() as u32
            + self.equality_delete_files.len() as u32
    }
}

#[derive(Debug, Clone, Default)]
pub struct RewriteFilesResponse {
    pub data_files: Vec<DataFile>,
    pub stat: RewriteFilesStat,
}

#[derive(Debug, Clone, Default)]
pub struct RewriteFilesStat {
    pub rewritten_files_count: u32,
    pub added_files_count: u32,
    pub rewritten_bytes: u64,
    pub failed_data_files_count: u32,
}<|MERGE_RESOLUTION|>--- conflicted
+++ resolved
@@ -17,8 +17,8 @@
 use std::sync::Arc;
 
 use async_trait::async_trait;
+use iceberg::scan::FileScanTask;
 use iceberg::{io::FileIO, spec::PartitionSpec};
-use iceberg::scan::FileScanTask;
 
 use crate::parser::proto::RewriteFilesResponseProtoEncoder;
 use crate::{config::CompactionConfig, parser::proto::PbRewriteFilesRequestDecoder};
@@ -34,7 +34,6 @@
 
 #[async_trait]
 pub trait CompactionExecutor: Send + Sync + 'static {
-<<<<<<< HEAD
     async fn rewrite_files(request: RewriteFilesRequest) -> Result<RewriteFilesResponse>;
 
     async fn rewrite_file_proto(request: PbRewriteFilesRequest) -> Result<PbRewriteFilesResponse> {
@@ -51,16 +50,7 @@
     pub input_file_scan_tasks: InputFileScanTasks,
     pub config: Arc<CompactionConfig>,
     pub dir_path: String,
-=======
-    async fn rewrite_files(
-        file_io: FileIO,
-        schema: Arc<Schema>,
-        input_file_scan_tasks: InputFileScanTasks,
-        config: Arc<CompactionConfig>,
-        dir_path: String,
-        partition_spec: Arc<PartitionSpec>,
-    ) -> Result<CompactionResult, CompactionError>;
->>>>>>> bc917e26
+    pub partition_spec: Arc<PartitionSpec>,
 }
 
 pub struct InputFileScanTasks {
