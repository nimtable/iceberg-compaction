/*
 * Copyright 2025 iceberg-compaction
 *
 * Licensed under the Apache License, Version 2.0 (the "License");
 * you may not use this file except in compliance with the License.
 * You may obtain a copy of the License at
 *
 *     http://www.apache.org/licenses/LICENSE-2.0
 *
 * Unless required by applicable law or agreed to in writing, software
 * distributed under the License is distributed on an "AS IS" BASIS,
 * WITHOUT WARRANTIES OR CONDITIONS OF ANY KIND, either express or implied.
 * See the License for the specific language governing permissions and
 * limitations under the License.
 */

use derive_builder::Builder;
use parquet::{basic::Compression, file::properties::WriterProperties};

<<<<<<< HEAD
pub const DEFAULT_PREFIX: &str = "iceberg-compact";
pub const DEFAULT_BATCH_PARALLELISM: usize = 4;
pub const DEFAULT_TARGET_PARTITIONS: usize = 4;
pub const DEFAULT_TARGET_FILE_SIZE: u64 = 1024 * 1024 * 1024; // 1 GB
pub const DEFAULT_VALIDATE_COMPACTION: bool = false;
pub const DEFAULT_MAX_RECORD_BATCH_ROWS: usize = 1024;
pub const DEFAULT_MAX_CONCURRENT_CLOSES: usize = 4;
=======
const DEFAULT_PREFIX: &str = "iceberg-compaction";
const DEFAULT_EXECUTOR_PARALLELISM: usize = 4;
const DEFAULT_OUTPUT_PARALLELISM: usize = 4;
const DEFAULT_TARGET_FILE_SIZE: u64 = 1024 * 1024 * 1024; // 1 GB
const DEFAULT_VALIDATE_COMPACTION: bool = false;
const DEFAULT_MAX_RECORD_BATCH_ROWS: usize = 1024;
>>>>>>> 0714b84c

// Helper function for the default WriterProperties
fn default_writer_properties() -> WriterProperties {
    WriterProperties::builder()
        .set_compression(Compression::SNAPPY)
        .set_created_by(
            concat!("iceberg-compaction version ", env!("CARGO_PKG_VERSION")).to_owned(),
        )
        .build()
}

#[derive(Builder, Debug, Default, Clone)]
pub struct CompactionConfig {
<<<<<<< HEAD
    /// Number of batches to process in parallel during compaction
    #[builder(default = "DEFAULT_BATCH_PARALLELISM")]
    pub batch_parallelism: usize,
    /// Target number of partitions for the compacted data
    #[builder(default = "DEFAULT_TARGET_PARTITIONS")]
    pub target_partitions: usize,
    /// Prefix for generated data file names
=======
    /// The number of parallel tasks to execute. used for scan and join.
    #[builder(default = "DEFAULT_EXECUTOR_PARALLELISM")]
    pub executor_parallelism: usize,
    /// The number of parallel tasks to output. Only used for repartitioning.
    #[builder(default = "DEFAULT_OUTPUT_PARALLELISM")]
    pub output_parallelism: usize,
>>>>>>> 0714b84c
    #[builder(default = "DEFAULT_PREFIX.to_owned()")]
    pub data_file_prefix: String,
    /// Target size in bytes for each compacted file (default: 1GB)
    #[builder(default = "DEFAULT_TARGET_FILE_SIZE")]
    pub target_file_size: u64,
    /// Whether to enable validation after compaction completes
    #[builder(default = "DEFAULT_VALIDATE_COMPACTION")]
    pub enable_validate_compaction: bool,
    /// Maximum number of rows in each record batch
    #[builder(default = "DEFAULT_MAX_RECORD_BATCH_ROWS")]
    pub max_record_batch_rows: usize,
    /// Maximum number of concurrent file close operations
    #[builder(default = "DEFAULT_MAX_CONCURRENT_CLOSES")]
    pub max_concurrent_closes: usize,
    /// Parquet writer properties for output files
    #[builder(default = "default_writer_properties()")]
    pub write_parquet_properties: WriterProperties,
}<|MERGE_RESOLUTION|>--- conflicted
+++ resolved
@@ -17,22 +17,13 @@
 use derive_builder::Builder;
 use parquet::{basic::Compression, file::properties::WriterProperties};
 
-<<<<<<< HEAD
 pub const DEFAULT_PREFIX: &str = "iceberg-compact";
-pub const DEFAULT_BATCH_PARALLELISM: usize = 4;
-pub const DEFAULT_TARGET_PARTITIONS: usize = 4;
+pub const DEFAULT_EXECUTOR_PARALLELISM: usize = 4;
+pub const DEFAULT_OUTPUT_PARALLELISM: usize = 4;
 pub const DEFAULT_TARGET_FILE_SIZE: u64 = 1024 * 1024 * 1024; // 1 GB
 pub const DEFAULT_VALIDATE_COMPACTION: bool = false;
 pub const DEFAULT_MAX_RECORD_BATCH_ROWS: usize = 1024;
 pub const DEFAULT_MAX_CONCURRENT_CLOSES: usize = 4;
-=======
-const DEFAULT_PREFIX: &str = "iceberg-compaction";
-const DEFAULT_EXECUTOR_PARALLELISM: usize = 4;
-const DEFAULT_OUTPUT_PARALLELISM: usize = 4;
-const DEFAULT_TARGET_FILE_SIZE: u64 = 1024 * 1024 * 1024; // 1 GB
-const DEFAULT_VALIDATE_COMPACTION: bool = false;
-const DEFAULT_MAX_RECORD_BATCH_ROWS: usize = 1024;
->>>>>>> 0714b84c
 
 // Helper function for the default WriterProperties
 fn default_writer_properties() -> WriterProperties {
@@ -46,22 +37,12 @@
 
 #[derive(Builder, Debug, Default, Clone)]
 pub struct CompactionConfig {
-<<<<<<< HEAD
-    /// Number of batches to process in parallel during compaction
-    #[builder(default = "DEFAULT_BATCH_PARALLELISM")]
-    pub batch_parallelism: usize,
-    /// Target number of partitions for the compacted data
-    #[builder(default = "DEFAULT_TARGET_PARTITIONS")]
-    pub target_partitions: usize,
-    /// Prefix for generated data file names
-=======
     /// The number of parallel tasks to execute. used for scan and join.
     #[builder(default = "DEFAULT_EXECUTOR_PARALLELISM")]
     pub executor_parallelism: usize,
     /// The number of parallel tasks to output. Only used for repartitioning.
     #[builder(default = "DEFAULT_OUTPUT_PARALLELISM")]
     pub output_parallelism: usize,
->>>>>>> 0714b84c
     #[builder(default = "DEFAULT_PREFIX.to_owned()")]
     pub data_file_prefix: String,
     /// Target size in bytes for each compacted file (default: 1GB)
