--- conflicted
+++ resolved
@@ -25,13 +25,10 @@
 pub const DEFAULT_MAX_RECORD_BATCH_ROWS: usize = 1024;
 pub const DEFAULT_MAX_CONCURRENT_CLOSES: usize = 4;
 pub const DEFAULT_NORMALIZED_COLUMN_IDENTIFIERS: bool = true;
-<<<<<<< HEAD
 pub const DEFAULT_ENABLE_DYNAMIC_SIZE_ESTIMATION: bool = false;
 pub const DEFAULT_SIZE_ESTIMATION_SMOOTHING_FACTOR: f64 = 0.3;
-=======
 pub const DEFAULT_SMALL_FILE_THRESHOLD: u64 = 32 * 1024 * 1024; // 32 MB
 pub const DEFAULT_MAX_TASK_TOTAL_SIZE: u64 = 50 * 1024 * 1024 * 1024; // 50 GB
->>>>>>> 53698f6d
 
 // Helper function for the default WriterProperties
 fn default_writer_properties() -> WriterProperties {
