--- conflicted
+++ resolved
@@ -1,9 +1,4 @@
-<<<<<<< HEAD
-pub mod rpc;
-pub mod server;
-pub mod util;
-=======
 pub mod config;
 pub mod rpc;
 pub mod server;
->>>>>>> 5611bd4c
+pub mod util;